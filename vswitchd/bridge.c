/* Copyright (c) 2008, 2009, 2010, 2011 Nicira Networks
 *
 * Licensed under the Apache License, Version 2.0 (the "License");
 * you may not use this file except in compliance with the License.
 * You may obtain a copy of the License at:
 *
 *     http://www.apache.org/licenses/LICENSE-2.0
 *
 * Unless required by applicable law or agreed to in writing, software
 * distributed under the License is distributed on an "AS IS" BASIS,
 * WITHOUT WARRANTIES OR CONDITIONS OF ANY KIND, either express or implied.
 * See the License for the specific language governing permissions and
 * limitations under the License.
 */

#include <config.h>
#include "bridge.h"
#include <assert.h>
#include <errno.h>
#include <inttypes.h>
#include <stdlib.h>
#include "bitmap.h"
#include "bond.h"
#include "cfm.h"
#include "coverage.h"
#include "daemon.h"
#include "dirs.h"
#include "dynamic-string.h"
#include "hash.h"
#include "hmap.h"
#include "jsonrpc.h"
#include "lacp.h"
#include "list.h"
#include "netdev.h"
#include "ofp-print.h"
#include "ofpbuf.h"
#include "ofproto/ofproto.h"
#include "poll-loop.h"
#include "sha1.h"
#include "shash.h"
#include "socket-util.h"
#include "stream-ssl.h"
#include "sset.h"
#include "system-stats.h"
#include "timeval.h"
#include "util.h"
#include "unixctl.h"
#include "vswitchd/vswitch-idl.h"
#include "xenserver.h"
#include "vlog.h"
#include "sflow_api.h"
#include "vlan-bitmap.h"

VLOG_DEFINE_THIS_MODULE(bridge);

COVERAGE_DEFINE(bridge_reconfigure);

struct iface {
    /* These members are always valid. */
    struct list port_elem;      /* Element in struct port's "ifaces" list. */
    struct hmap_node name_node; /* In struct bridge's "iface_by_name" hmap. */
    struct port *port;          /* Containing port. */
    char *name;                 /* Host network device name. */
    tag_type tag;               /* Tag associated with this interface. */

    /* These members are valid only after bridge_reconfigure() causes them to
     * be initialized. */
    struct hmap_node ofp_port_node; /* In struct bridge's "ifaces" hmap. */
    int ofp_port;               /* OpenFlow port number, -1 if unknown. */
    struct netdev *netdev;      /* Network device. */
    const char *type;           /* Usually same as cfg->type. */
    const struct ovsrec_interface *cfg;
};

struct mirror {
    struct uuid uuid;           /* UUID of this "mirror" record in database. */
    struct hmap_node hmap_node; /* In struct bridge's "mirrors" hmap. */
    struct bridge *bridge;
    char *name;
};

struct port {
    struct bridge *bridge;
    struct hmap_node hmap_node; /* Element in struct bridge's "ports" hmap. */
    char *name;

    const struct ovsrec_port *cfg;

    /* An ordinary bridge port has 1 interface.
     * A bridge port for bonding has at least 2 interfaces. */
    struct list ifaces;         /* List of "struct iface"s. */
};

struct bridge {
    struct hmap_node node;      /* In 'all_bridges'. */
    char *name;                 /* User-specified arbitrary name. */
    char *type;                 /* Datapath type. */
    uint8_t ea[ETH_ADDR_LEN];   /* Bridge Ethernet Address. */
    uint8_t default_ea[ETH_ADDR_LEN]; /* Default MAC. */
    const struct ovsrec_bridge *cfg;

    /* OpenFlow switch processing. */
    struct ofproto *ofproto;    /* OpenFlow switch. */

    /* Bridge ports. */
    struct hmap ports;          /* "struct port"s indexed by name. */
    struct hmap ifaces;         /* "struct iface"s indexed by ofp_port. */
    struct hmap iface_by_name;  /* "struct iface"s indexed by name. */

    /* Port mirroring. */
    struct hmap mirrors;        /* "struct mirror" indexed by UUID. */

    /* Synthetic local port if necessary. */
    struct ovsrec_port synth_local_port;
    struct ovsrec_interface synth_local_iface;
    struct ovsrec_interface *synth_local_ifacep;
};

/* All bridges, indexed by name. */
static struct hmap all_bridges = HMAP_INITIALIZER(&all_bridges);

/* OVSDB IDL used to obtain configuration. */
static struct ovsdb_idl *idl;

/* Each time this timer expires, the bridge fetches systems and interface
 * statistics and pushes them into the database. */
#define STATS_INTERVAL (5 * 1000) /* In milliseconds. */
static long long int stats_timer = LLONG_MIN;

/* Stores the time after which rate limited statistics may be written to the
 * database.  Only updated when changes to the database require rate limiting.
 */
#define DB_LIMIT_INTERVAL (1 * 1000) /* In milliseconds. */
static long long int db_limiter = LLONG_MIN;

static void add_del_bridges(const struct ovsrec_open_vswitch *);
static void bridge_del_ofprotos(void);
static bool bridge_add_ofprotos(struct bridge *);
static void bridge_create(const struct ovsrec_bridge *);
static void bridge_destroy(struct bridge *);
static struct bridge *bridge_lookup(const char *name);
static unixctl_cb_func bridge_unixctl_dump_flows;
static unixctl_cb_func bridge_unixctl_reconnect;
static size_t bridge_get_controllers(const struct bridge *br,
                                     struct ovsrec_controller ***controllersp);
static void bridge_add_del_ports(struct bridge *);
static void bridge_add_ofproto_ports(struct bridge *);
static void bridge_del_ofproto_ports(struct bridge *);
static void bridge_refresh_ofp_port(struct bridge *);
static void bridge_configure_datapath_id(struct bridge *);
static void bridge_configure_netflow(struct bridge *);
static void bridge_configure_sflow(struct bridge *, int *sflow_bridge_number);
static void bridge_configure_remotes(struct bridge *,
                                     const struct sockaddr_in *managers,
                                     size_t n_managers);
static void bridge_pick_local_hw_addr(struct bridge *,
                                      uint8_t ea[ETH_ADDR_LEN],
                                      struct iface **hw_addr_iface);
static uint64_t bridge_pick_datapath_id(struct bridge *,
                                        const uint8_t bridge_ea[ETH_ADDR_LEN],
                                        struct iface *hw_addr_iface);
static uint64_t dpid_from_hash(const void *, size_t nbytes);
static bool bridge_has_bond_fake_iface(const struct bridge *,
                                       const char *name);
static bool port_is_bond_fake_iface(const struct port *);

static unixctl_cb_func cfm_unixctl_show;
static unixctl_cb_func qos_unixctl_show;

static struct port *port_create(struct bridge *, const struct ovsrec_port *);
static void port_add_ifaces(struct port *);
static void port_del_ifaces(struct port *);
static void port_destroy(struct port *);
static struct port *port_lookup(const struct bridge *, const char *name);
static void port_configure(struct port *);
static struct lacp_settings *port_configure_lacp(struct port *,
                                                 struct lacp_settings *);
static void port_configure_bond(struct port *, struct bond_settings *);

static void bridge_configure_mirrors(struct bridge *);
static struct mirror *mirror_create(struct bridge *,
                                    const struct ovsrec_mirror *);
static void mirror_destroy(struct mirror *);
static bool mirror_configure(struct mirror *, const struct ovsrec_mirror *);

static void iface_configure_lacp(struct iface *, struct lacp_slave_settings *);
static struct iface *iface_create(struct port *port,
                                  const struct ovsrec_interface *if_cfg);
static void iface_destroy(struct iface *);
static struct iface *iface_lookup(const struct bridge *, const char *name);
static struct iface *iface_find(const char *name);
static struct iface *iface_from_ofp_port(const struct bridge *,
                                         uint16_t ofp_port);
static void iface_set_mac(struct iface *);
static void iface_set_ofport(const struct ovsrec_interface *, int64_t ofport);
static void iface_configure_qos(struct iface *, const struct ovsrec_qos *);
static void iface_configure_cfm(struct iface *);
static bool iface_refresh_cfm_stats(struct iface *iface);
static bool iface_get_carrier(const struct iface *);
static bool iface_is_synthetic(const struct iface *);

static void shash_from_ovs_idl_map(char **keys, char **values, size_t n,
                                   struct shash *);
static void shash_to_ovs_idl_map(struct shash *,
                                 char ***keys, char ***values, size_t *n);

/* Public functions. */

/* Initializes the bridge module, configuring it to obtain its configuration
 * from an OVSDB server accessed over 'remote', which should be a string in a
 * form acceptable to ovsdb_idl_create(). */
void
bridge_init(const char *remote)
{
    /* Create connection to database. */
    idl = ovsdb_idl_create(remote, &ovsrec_idl_class, true);

    ovsdb_idl_omit_alert(idl, &ovsrec_open_vswitch_col_cur_cfg);
    ovsdb_idl_omit_alert(idl, &ovsrec_open_vswitch_col_statistics);
    ovsdb_idl_omit(idl, &ovsrec_open_vswitch_col_external_ids);
    ovsdb_idl_omit(idl, &ovsrec_open_vswitch_col_ovs_version);
    ovsdb_idl_omit(idl, &ovsrec_open_vswitch_col_db_version);
    ovsdb_idl_omit(idl, &ovsrec_open_vswitch_col_system_type);
    ovsdb_idl_omit(idl, &ovsrec_open_vswitch_col_system_version);

    ovsdb_idl_omit_alert(idl, &ovsrec_bridge_col_datapath_id);
    ovsdb_idl_omit(idl, &ovsrec_bridge_col_external_ids);

    ovsdb_idl_omit(idl, &ovsrec_port_col_external_ids);
    ovsdb_idl_omit(idl, &ovsrec_port_col_fake_bridge);

    ovsdb_idl_omit_alert(idl, &ovsrec_interface_col_admin_state);
    ovsdb_idl_omit_alert(idl, &ovsrec_interface_col_duplex);
    ovsdb_idl_omit_alert(idl, &ovsrec_interface_col_link_speed);
    ovsdb_idl_omit_alert(idl, &ovsrec_interface_col_link_state);
    ovsdb_idl_omit_alert(idl, &ovsrec_interface_col_mtu);
    ovsdb_idl_omit_alert(idl, &ovsrec_interface_col_ofport);
    ovsdb_idl_omit_alert(idl, &ovsrec_interface_col_statistics);
    ovsdb_idl_omit_alert(idl, &ovsrec_interface_col_status);
    ovsdb_idl_omit(idl, &ovsrec_interface_col_external_ids);

    ovsdb_idl_omit_alert(idl, &ovsrec_controller_col_is_connected);
    ovsdb_idl_omit_alert(idl, &ovsrec_controller_col_role);
    ovsdb_idl_omit_alert(idl, &ovsrec_controller_col_status);
    ovsdb_idl_omit(idl, &ovsrec_controller_col_external_ids);

    ovsdb_idl_omit_alert(idl, &ovsrec_maintenance_point_col_fault);

    ovsdb_idl_omit_alert(idl, &ovsrec_monitor_col_fault);

    ovsdb_idl_omit(idl, &ovsrec_qos_col_external_ids);

    ovsdb_idl_omit(idl, &ovsrec_queue_col_external_ids);

    ovsdb_idl_omit(idl, &ovsrec_mirror_col_external_ids);

    ovsdb_idl_omit(idl, &ovsrec_netflow_col_external_ids);

    ovsdb_idl_omit(idl, &ovsrec_sflow_col_external_ids);

    ovsdb_idl_omit(idl, &ovsrec_manager_col_external_ids);
    ovsdb_idl_omit(idl, &ovsrec_manager_col_inactivity_probe);
    ovsdb_idl_omit(idl, &ovsrec_manager_col_is_connected);
    ovsdb_idl_omit(idl, &ovsrec_manager_col_max_backoff);
    ovsdb_idl_omit(idl, &ovsrec_manager_col_status);

    ovsdb_idl_omit(idl, &ovsrec_ssl_col_external_ids);

    /* Register unixctl commands. */
    unixctl_command_register("cfm/show", cfm_unixctl_show, NULL);
    unixctl_command_register("qos/show", qos_unixctl_show, NULL);
    unixctl_command_register("bridge/dump-flows", bridge_unixctl_dump_flows,
                             NULL);
    unixctl_command_register("bridge/reconnect", bridge_unixctl_reconnect,
                             NULL);
    lacp_init();
    bond_init();
}

void
bridge_exit(void)
{
    struct bridge *br, *next_br;

    HMAP_FOR_EACH_SAFE (br, next_br, node, &all_bridges) {
        bridge_destroy(br);
    }
    ovsdb_idl_destroy(idl);
}

/* Looks at the list of managers in 'ovs_cfg' and extracts their remote IP
 * addresses and ports into '*managersp' and '*n_managersp'.  The caller is
 * responsible for freeing '*managersp' (with free()).
 *
 * You may be asking yourself "why does ovs-vswitchd care?", because
 * ovsdb-server is responsible for connecting to the managers, and ovs-vswitchd
 * should not be and in fact is not directly involved in that.  But
 * ovs-vswitchd needs to make sure that ovsdb-server can reach the managers, so
 * it has to tell in-band control where the managers are to enable that.
 * (Thus, only managers connected in-band are collected.)
 */
static void
collect_in_band_managers(const struct ovsrec_open_vswitch *ovs_cfg,
                         struct sockaddr_in **managersp, size_t *n_managersp)
{
    struct sockaddr_in *managers = NULL;
    size_t n_managers = 0;
    struct sset targets;
    size_t i;

    /* Collect all of the potential targets from the "targets" columns of the
     * rows pointed to by "manager_options", excluding any that are
     * out-of-band. */
    sset_init(&targets);
    for (i = 0; i < ovs_cfg->n_manager_options; i++) {
        struct ovsrec_manager *m = ovs_cfg->manager_options[i];

        if (m->connection_mode && !strcmp(m->connection_mode, "out-of-band")) {
            sset_find_and_delete(&targets, m->target);
        } else {
            sset_add(&targets, m->target);
        }
    }

    /* Now extract the targets' IP addresses. */
    if (!sset_is_empty(&targets)) {
        const char *target;

        managers = xmalloc(sset_count(&targets) * sizeof *managers);
        SSET_FOR_EACH (target, &targets) {
            struct sockaddr_in *sin = &managers[n_managers];

            if ((!strncmp(target, "tcp:", 4)
                 && inet_parse_active(target + 4, JSONRPC_TCP_PORT, sin)) ||
                (!strncmp(target, "ssl:", 4)
                 && inet_parse_active(target + 4, JSONRPC_SSL_PORT, sin))) {
                n_managers++;
            }
        }
    }
    sset_destroy(&targets);

    *managersp = managers;
    *n_managersp = n_managers;
}

static void
bridge_reconfigure(const struct ovsrec_open_vswitch *ovs_cfg)
{
    struct sockaddr_in *managers;
    struct bridge *br, *next;
    int sflow_bridge_number;
    size_t n_managers;

    COVERAGE_INC(bridge_reconfigure);

    /* Create and destroy "struct bridge"s, "struct port"s, and "struct
     * iface"s according to 'ovs_cfg', with only very minimal configuration
     * otherwise.
     *
     * This is purely an update to bridge data structures.  Nothing is pushed
     * down to ofproto or lower layers. */
    add_del_bridges(ovs_cfg);
    HMAP_FOR_EACH (br, node, &all_bridges) {
        bridge_add_del_ports(br);
    }

    /* Delete all datapaths and datapath ports that are no longer configured.
     *
     * The kernel will reject any attempt to add a given port to a datapath if
     * that port already belongs to a different datapath, so we must do all
     * port deletions before any port additions.  A datapath always has a
     * "local port" so we must delete not-configured datapaths too. */
    bridge_del_ofprotos();
    HMAP_FOR_EACH (br, node, &all_bridges) {
        if (br->ofproto) {
            bridge_del_ofproto_ports(br);
        }
    }

    /* Create datapaths and datapath ports that are missing.
     *
     * After this is done, we have our final set of bridges, ports, and
     * interfaces.  Every "struct bridge" has an ofproto, every "struct port"
     * has at least one iface, every "struct iface" has a valid ofp_port and
     * netdev. */
    HMAP_FOR_EACH_SAFE (br, next, node, &all_bridges) {
        if (!br->ofproto && !bridge_add_ofprotos(br)) {
            bridge_destroy(br);
        }
    }
    HMAP_FOR_EACH (br, node, &all_bridges) {
        bridge_refresh_ofp_port(br);
        bridge_add_ofproto_ports(br);
    }

    /* Complete the configuration. */
    sflow_bridge_number = 0;
    collect_in_band_managers(ovs_cfg, &managers, &n_managers);
    HMAP_FOR_EACH (br, node, &all_bridges) {
        struct port *port;

        HMAP_FOR_EACH (port, hmap_node, &br->ports) {
            struct iface *iface;

            port_configure(port);

            HMAP_FOR_EACH (iface, ofp_port_node, &br->ifaces) {
                iface_configure_cfm(iface);
                iface_configure_qos(iface, port->cfg->qos);
                iface_set_mac(iface);
            }
        }
        bridge_configure_mirrors(br);
        bridge_configure_datapath_id(br);
        bridge_configure_remotes(br, managers, n_managers);
        bridge_configure_netflow(br);
        bridge_configure_sflow(br, &sflow_bridge_number);
    }
    free(managers);

    /* ovs-vswitchd has completed initialization, so allow the process that
     * forked us to exit successfully. */
    daemonize_complete();
}

/* Iterate over all ofprotos and delete any of them that do not have a
 * configured bridge or that are the wrong type. */
static void
bridge_del_ofprotos(void)
{
    struct sset names;
    struct sset types;
    const char *type;

    sset_init(&names);
    sset_init(&types);
    ofproto_enumerate_types(&types);
    SSET_FOR_EACH (type, &types) {
        const char *name;

        ofproto_enumerate_names(type, &names);
        SSET_FOR_EACH (name, &names) {
            struct bridge *br = bridge_lookup(name);
            if (!br || strcmp(type, br->type)) {
                ofproto_delete(name, type);
            }
        }
    }
    sset_destroy(&names);
    sset_destroy(&types);
}

static bool
bridge_add_ofprotos(struct bridge *br)
{
    int error = ofproto_create(br->name, br->type, &br->ofproto);
    if (error) {
        VLOG_ERR("failed to create bridge %s: %s", br->name, strerror(error));
        return false;
    }
    return true;
}

static void
port_configure(struct port *port)
{
    const struct ovsrec_port *cfg = port->cfg;
    struct bond_settings bond_settings;
    struct lacp_settings lacp_settings;
    struct ofproto_bundle_settings s;
    struct iface *iface;

    /* Get name. */
    s.name = port->name;

    /* Get slaves. */
    s.n_slaves = 0;
    s.slaves = xmalloc(list_size(&port->ifaces) * sizeof *s.slaves);
    LIST_FOR_EACH (iface, port_elem, &port->ifaces) {
        s.slaves[s.n_slaves++] = iface->ofp_port;
    }

    /* Get VLAN tag. */
    s.vlan = -1;
    if (cfg->tag) {
        if (list_is_short(&port->ifaces)) {
            if (*cfg->tag >= 0 && *cfg->tag <= 4095) {
                s.vlan = *cfg->tag;
                VLOG_DBG("port %s: assigning VLAN tag %d", port->name, s.vlan);
            }
        } else {
            /* It's possible that bonded, VLAN-tagged ports make sense.  Maybe
             * they even work as-is.  But they have not been tested. */
            VLOG_WARN("port %s: VLAN tags not supported on bonded ports",
                      port->name);
        }
    }

    /* Get VLAN trunks. */
    s.trunks = NULL;
    if (s.vlan < 0 && cfg->n_trunks) {
        s.trunks = vlan_bitmap_from_array(cfg->trunks, cfg->n_trunks);
    } else if (s.vlan >= 0 && cfg->n_trunks) {
        VLOG_ERR("port %s: ignoring trunks in favor of implicit vlan",
                 port->name);
    }

    /* Get LACP settings. */
    s.lacp = port_configure_lacp(port, &lacp_settings);
    if (s.lacp) {
        size_t i = 0;

        s.lacp_slaves = xmalloc(s.n_slaves * sizeof *s.lacp_slaves);
        LIST_FOR_EACH (iface, port_elem, &port->ifaces) {
            iface_configure_lacp(iface, &s.lacp_slaves[i++]);
        }
    } else {
        s.lacp_slaves = NULL;
    }

    /* Get bond settings. */
    if (s.n_slaves > 1) {
        port_configure_bond(port, &bond_settings);
        s.bond = &bond_settings;
    } else {
        s.bond = NULL;
    }

    /* Register. */
    ofproto_bundle_register(port->bridge->ofproto, port, &s);

    /* Clean up. */
    free(s.trunks);
    free(s.lacp_slaves);
}

/* Pick local port hardware address and datapath ID for 'br'. */
static void
bridge_configure_datapath_id(struct bridge *br)
{
    uint8_t ea[ETH_ADDR_LEN];
    uint64_t dpid;
    struct iface *local_iface;
    struct iface *hw_addr_iface;
    char *dpid_string;

    bridge_pick_local_hw_addr(br, ea, &hw_addr_iface);
    local_iface = iface_from_ofp_port(br, OFPP_LOCAL);
    if (local_iface) {
        int error = netdev_set_etheraddr(local_iface->netdev, ea);
        if (error) {
            static struct vlog_rate_limit rl = VLOG_RATE_LIMIT_INIT(1, 5);
            VLOG_ERR_RL(&rl, "bridge %s: failed to set bridge "
                        "Ethernet address: %s",
                        br->name, strerror(error));
        }
    }
    memcpy(br->ea, ea, ETH_ADDR_LEN);

    dpid = bridge_pick_datapath_id(br, ea, hw_addr_iface);
    ofproto_set_datapath_id(br->ofproto, dpid);

    dpid_string = xasprintf("%016"PRIx64, dpid);
    ovsrec_bridge_set_datapath_id(br->cfg, dpid_string);
    free(dpid_string);
}

/* Set NetFlow configuration on 'br'. */
static void
bridge_configure_netflow(struct bridge *br)
{
    struct ovsrec_netflow *cfg = br->cfg->netflow;
    struct netflow_options opts;

    if (!cfg) {
        ofproto_set_netflow(br->ofproto, NULL);
        return;
    }

    memset(&opts, 0, sizeof opts);

    /* Get default NetFlow configuration from datapath.
     * Apply overrides from 'cfg'. */
    ofproto_get_netflow_ids(br->ofproto, &opts.engine_type, &opts.engine_id);
    if (cfg->engine_type) {
        opts.engine_type = *cfg->engine_type;
    }
    if (cfg->engine_id) {
        opts.engine_id = *cfg->engine_id;
    }

    /* Configure active timeout interval. */
    opts.active_timeout = cfg->active_timeout;
    if (!opts.active_timeout) {
        opts.active_timeout = -1;
    } else if (opts.active_timeout < 0) {
        VLOG_WARN("bridge %s: active timeout interval set to negative "
                  "value, using default instead (%d seconds)", br->name,
                  NF_ACTIVE_TIMEOUT_DEFAULT);
        opts.active_timeout = -1;
    }

    /* Add engine ID to interface number to disambiguate bridgs? */
    opts.add_id_to_iface = cfg->add_id_to_interface;
    if (opts.add_id_to_iface) {
        if (opts.engine_id > 0x7f) {
            VLOG_WARN("bridge %s: NetFlow port mangling may conflict with "
                      "another vswitch, choose an engine id less than 128",
                      br->name);
        }
        if (hmap_count(&br->ports) > 508) {
            VLOG_WARN("bridge %s: NetFlow port mangling will conflict with "
                      "another port when more than 508 ports are used",
                      br->name);
        }
    }

    /* Collectors. */
    sset_init(&opts.collectors);
    sset_add_array(&opts.collectors, cfg->targets, cfg->n_targets);

    /* Configure. */
    if (ofproto_set_netflow(br->ofproto, &opts)) {
        VLOG_ERR("bridge %s: problem setting netflow collectors", br->name);
    }
    sset_destroy(&opts.collectors);
}

/* Set sFlow configuration on 'br'. */
static void
bridge_configure_sflow(struct bridge *br, int *sflow_bridge_number)
{
    const struct ovsrec_sflow *cfg = br->cfg->sflow;
    struct ovsrec_controller **controllers;
    struct ofproto_sflow_options oso;
    size_t n_controllers;
    size_t i;

    if (!cfg) {
        ofproto_set_sflow(br->ofproto, NULL);
        return;
    }

    memset(&oso, 0, sizeof oso);

    sset_init(&oso.targets);
    sset_add_array(&oso.targets, cfg->targets, cfg->n_targets);

    oso.sampling_rate = SFL_DEFAULT_SAMPLING_RATE;
    if (cfg->sampling) {
        oso.sampling_rate = *cfg->sampling;
    }

    oso.polling_interval = SFL_DEFAULT_POLLING_INTERVAL;
    if (cfg->polling) {
        oso.polling_interval = *cfg->polling;
    }

    oso.header_len = SFL_DEFAULT_HEADER_SIZE;
    if (cfg->header) {
        oso.header_len = *cfg->header;
    }

    oso.sub_id = (*sflow_bridge_number)++;
    oso.agent_device = cfg->agent;

    oso.control_ip = NULL;
    n_controllers = bridge_get_controllers(br, &controllers);
    for (i = 0; i < n_controllers; i++) {
        if (controllers[i]->local_ip) {
            oso.control_ip = controllers[i]->local_ip;
            break;
        }
    }
    ofproto_set_sflow(br->ofproto, &oso);

    sset_destroy(&oso.targets);
}

static bool
bridge_has_bond_fake_iface(const struct bridge *br, const char *name)
{
    const struct port *port = port_lookup(br, name);
    return port && port_is_bond_fake_iface(port);
}

static bool
port_is_bond_fake_iface(const struct port *port)
{
    return port->cfg->bond_fake_iface && !list_is_short(&port->ifaces);
}

static void
add_del_bridges(const struct ovsrec_open_vswitch *cfg)
{
    struct bridge *br, *next;
    struct shash new_br;
    size_t i;

    /* Collect new bridges' names and types. */
    shash_init(&new_br);
    for (i = 0; i < cfg->n_bridges; i++) {
        const struct ovsrec_bridge *br_cfg = cfg->bridges[i];
        if (!shash_add_once(&new_br, br_cfg->name, br_cfg)) {
            VLOG_WARN("bridge %s specified twice", br_cfg->name);
        }
    }

    /* Get rid of deleted bridges or those whose types have changed.
     * Update 'cfg' of bridges that still exist. */
    HMAP_FOR_EACH_SAFE (br, next, node, &all_bridges) {
        br->cfg = shash_find_data(&new_br, br->name);
        if (!br->cfg || strcmp(br->type, ofproto_normalize_type(
                                   br->cfg->datapath_type))) {
            bridge_destroy(br);
        }
    }

    /* Add new bridges. */
    for (i = 0; i < cfg->n_bridges; i++) {
        const struct ovsrec_bridge *br_cfg = cfg->bridges[i];
        struct bridge *br = bridge_lookup(br_cfg->name);
        if (!br) {
            bridge_create(br_cfg);
        }
    }

    shash_destroy(&new_br);
}

/* Delete each ofproto port on 'br' that doesn't have a corresponding "struct
 * iface".
 *
 * The kernel will reject any attempt to add a given port to a datapath if that
 * port already belongs to a different datapath, so we must do all port
 * deletions before any port additions. */
static void
bridge_del_ofproto_ports(struct bridge *br)
{
    struct ofproto_port_dump dump;
    struct ofproto_port ofproto_port;

    OFPROTO_PORT_FOR_EACH (&ofproto_port, &dump, br->ofproto) {
        const char *name = ofproto_port.name;
        struct iface *iface;
        const char *type;
        int error;

        /* Ignore the local port.  We can't change it anyhow. */
        if (!strcmp(name, br->name)) {
            continue;
        }

        /* Get the type that 'ofproto_port' should have (ordinarily the
         * type of its corresponding iface) or NULL if it should be
         * deleted. */
        iface = iface_lookup(br, name);
        type = (iface ? iface->type
                : bridge_has_bond_fake_iface(br, name) ? "internal"
                : NULL);

        /* If it's the wrong type then delete the ofproto port. */
        if (type
            && !strcmp(ofproto_port.type, type)
            && (!iface || !iface->netdev
                || !strcmp(netdev_get_type(iface->netdev), type))) {
            continue;
        }
        error = ofproto_port_del(br->ofproto, ofproto_port.ofp_port);
        if (error) {
            VLOG_WARN("bridge %s: failed to remove %s interface (%s)",
                      br->name, name, strerror(error));
        }
        if (iface) {
            netdev_close(iface->netdev);
            iface->netdev = NULL;
        }
    }
}

static void
iface_set_ofp_port(struct iface *iface, int ofp_port)
{
    struct bridge *br = iface->port->bridge;

    assert(iface->ofp_port < 0 && ofp_port >= 0);
    iface->ofp_port = ofp_port;
    hmap_insert(&br->ifaces, &iface->ofp_port_node, hash_int(ofp_port, 0));

}

static void
bridge_refresh_ofp_port(struct bridge *br)
{
    struct ofproto_port_dump dump;
    struct ofproto_port ofproto_port;
    struct port *port;

    /* Clear all the "ofp_port"es. */
    hmap_clear(&br->ifaces);
    HMAP_FOR_EACH (port, hmap_node, &br->ports) {
        struct iface *iface;

        LIST_FOR_EACH (iface, port_elem, &port->ifaces) {
            iface->ofp_port = -1;
        }
    }

    /* Obtain the correct "ofp_port"s from ofproto. */
    OFPROTO_PORT_FOR_EACH (&ofproto_port, &dump, br->ofproto) {
        struct iface *iface = iface_lookup(br, ofproto_port.name);
        if (iface) {
            if (iface->ofp_port >= 0) {
                VLOG_WARN("bridge %s: interface %s reported twice",
                          br->name, ofproto_port.name);
            } else if (iface_from_ofp_port(br, ofproto_port.ofp_port)) {
                VLOG_WARN("bridge %s: interface %"PRIu16" reported twice",
                          br->name, ofproto_port.ofp_port);
            } else {
                iface_set_ofp_port(iface, ofproto_port.ofp_port);
            }
        }
    }
}

/* Add an ofproto port for any "struct iface" that doesn't have one.
 * Delete any "struct iface" for which this fails.
 * Delete any "struct port" that thereby ends up with no ifaces. */
static void
bridge_add_ofproto_ports(struct bridge *br)
{
    struct port *port, *next_port;

    HMAP_FOR_EACH_SAFE (port, next_port, hmap_node, &br->ports) {
        struct iface *iface, *next_iface;
        struct ofproto_port ofproto_port;

        LIST_FOR_EACH_SAFE (iface, next_iface, port_elem, &port->ifaces) {
            struct shash args;
            int error;

            /* Open the netdev or reconfigure it. */
            shash_init(&args);
            shash_from_ovs_idl_map(iface->cfg->key_options,
                                   iface->cfg->value_options,
                                   iface->cfg->n_options, &args);
            if (!iface->netdev) {
                struct netdev_options options;
                options.name = iface->name;
                options.type = iface->type;
                options.args = &args;
                options.ethertype = NETDEV_ETH_TYPE_NONE;
                error = netdev_open(&options, &iface->netdev);
            } else {
                error = netdev_set_config(iface->netdev, &args);
            }
            shash_destroy(&args);
            if (error) {
                VLOG_WARN("could not %s network device %s (%s)",
                          iface->netdev ? "reconfigure" : "open",
                          iface->name, strerror(error));
            }

            /* Add the port, if necessary. */
            if (iface->netdev && iface->ofp_port < 0) {
                uint16_t ofp_port;
                int error;

                error = ofproto_port_add(br->ofproto, iface->netdev,
                                         &ofp_port);
                if (!error) {
                    iface_set_ofp_port(iface, ofp_port);
                } else {
                    netdev_close(iface->netdev);
                    iface->netdev = NULL;
                }
            }

            /* Delete the iface if  */
            if (iface->netdev && iface->ofp_port >= 0) {
                VLOG_DBG("bridge %s: interface %s is on port %d",
                         br->name, iface->name, iface->ofp_port);
            } else {
                if (iface->netdev) {
                    VLOG_ERR("bridge %s: missing %s interface, dropping",
                             br->name, iface->name);
                } else {
                    /* We already reported a related error, don't bother
                     * duplicating it. */
                }
                iface_set_ofport(iface->cfg, -1);
                iface_destroy(iface);
            }
        }
        if (list_is_empty(&port->ifaces)) {
            VLOG_WARN("%s port has no interfaces, dropping", port->name);
            port_destroy(port);
            continue;
        }

        /* Add bond fake iface if necessary. */
        if (port_is_bond_fake_iface(port)) {
            if (ofproto_port_query_by_name(br->ofproto, port->name,
                                           &ofproto_port)) {
                struct netdev_options options;
                struct netdev *netdev;
                int error;

                options.name = port->name;
                options.type = "internal";
                options.args = NULL;
                options.ethertype = NETDEV_ETH_TYPE_NONE;
                error = netdev_open(&options, &netdev);
                if (!error) {
                    ofproto_port_add(br->ofproto, netdev, NULL);
                    netdev_close(netdev);
                } else {
                    VLOG_WARN("could not open network device %s (%s)",
                              port->name, strerror(error));
                }
            } else {
                /* Already exists, nothing to do. */
                ofproto_port_destroy(&ofproto_port);
            }
            ofproto_port_destroy(&ofproto_port);
        }
    }
}

static const char *
get_ovsrec_key_value(const struct ovsdb_idl_row *row,
                     const struct ovsdb_idl_column *column,
                     const char *key)
{
    const struct ovsdb_datum *datum;
    union ovsdb_atom atom;
    unsigned int idx;

    datum = ovsdb_idl_get(row, column, OVSDB_TYPE_STRING, OVSDB_TYPE_STRING);
    atom.string = (char *) key;
    idx = ovsdb_datum_find_key(datum, &atom, OVSDB_TYPE_STRING);
    return idx == UINT_MAX ? NULL : datum->values[idx].string;
}

static const char *
bridge_get_other_config(const struct ovsrec_bridge *br_cfg, const char *key)
{
    return get_ovsrec_key_value(&br_cfg->header_,
                                &ovsrec_bridge_col_other_config, key);
}

static void
bridge_pick_local_hw_addr(struct bridge *br, uint8_t ea[ETH_ADDR_LEN],
                          struct iface **hw_addr_iface)
{
    const char *hwaddr;
    struct port *port;
    int error;

    *hw_addr_iface = NULL;

    /* Did the user request a particular MAC? */
    hwaddr = bridge_get_other_config(br->cfg, "hwaddr");
    if (hwaddr && eth_addr_from_string(hwaddr, ea)) {
        if (eth_addr_is_multicast(ea)) {
            VLOG_ERR("bridge %s: cannot set MAC address to multicast "
                     "address "ETH_ADDR_FMT, br->name, ETH_ADDR_ARGS(ea));
        } else if (eth_addr_is_zero(ea)) {
            VLOG_ERR("bridge %s: cannot set MAC address to zero", br->name);
        } else {
            return;
        }
    }

    /* Otherwise choose the minimum non-local MAC address among all of the
     * interfaces. */
    memset(ea, 0xff, ETH_ADDR_LEN);
    HMAP_FOR_EACH (port, hmap_node, &br->ports) {
        uint8_t iface_ea[ETH_ADDR_LEN];
        struct iface *candidate;
        struct iface *iface;

        /* Mirror output ports don't participate. */
        if (ofproto_is_mirror_output_bundle(br->ofproto, port)) {
            continue;
        }

        /* Choose the MAC address to represent the port. */
        iface = NULL;
        if (port->cfg->mac && eth_addr_from_string(port->cfg->mac, iface_ea)) {
            /* Find the interface with this Ethernet address (if any) so that
             * we can provide the correct devname to the caller. */
            LIST_FOR_EACH (candidate, port_elem, &port->ifaces) {
                uint8_t candidate_ea[ETH_ADDR_LEN];
                if (!netdev_get_etheraddr(candidate->netdev, candidate_ea)
                    && eth_addr_equals(iface_ea, candidate_ea)) {
                    iface = candidate;
                }
            }
        } else {
            /* Choose the interface whose MAC address will represent the port.
             * The Linux kernel bonding code always chooses the MAC address of
             * the first slave added to a bond, and the Fedora networking
             * scripts always add slaves to a bond in alphabetical order, so
             * for compatibility we choose the interface with the name that is
             * first in alphabetical order. */
            LIST_FOR_EACH (candidate, port_elem, &port->ifaces) {
                if (!iface || strcmp(candidate->name, iface->name) < 0) {
                    iface = candidate;
                }
            }

            /* The local port doesn't count (since we're trying to choose its
             * MAC address anyway). */
            if (iface->ofp_port == OFPP_LOCAL) {
                continue;
            }

            /* Grab MAC. */
            error = netdev_get_etheraddr(iface->netdev, iface_ea);
            if (error) {
                static struct vlog_rate_limit rl = VLOG_RATE_LIMIT_INIT(1, 5);
                VLOG_ERR_RL(&rl, "failed to obtain Ethernet address of %s: %s",
                            iface->name, strerror(error));
                continue;
            }
        }

        /* Compare against our current choice. */
        if (!eth_addr_is_multicast(iface_ea) &&
            !eth_addr_is_local(iface_ea) &&
            !eth_addr_is_reserved(iface_ea) &&
            !eth_addr_is_zero(iface_ea) &&
            eth_addr_compare_3way(iface_ea, ea) < 0)
        {
            memcpy(ea, iface_ea, ETH_ADDR_LEN);
            *hw_addr_iface = iface;
        }
    }
    if (eth_addr_is_multicast(ea)) {
        memcpy(ea, br->default_ea, ETH_ADDR_LEN);
        *hw_addr_iface = NULL;
        VLOG_WARN("bridge %s: using default bridge Ethernet "
                  "address "ETH_ADDR_FMT, br->name, ETH_ADDR_ARGS(ea));
    } else {
        VLOG_DBG("bridge %s: using bridge Ethernet address "ETH_ADDR_FMT,
                 br->name, ETH_ADDR_ARGS(ea));
    }
}

/* Choose and returns the datapath ID for bridge 'br' given that the bridge
 * Ethernet address is 'bridge_ea'.  If 'bridge_ea' is the Ethernet address of
 * an interface on 'br', then that interface must be passed in as
 * 'hw_addr_iface'; if 'bridge_ea' was derived some other way, then
 * 'hw_addr_iface' must be passed in as a null pointer. */
static uint64_t
bridge_pick_datapath_id(struct bridge *br,
                        const uint8_t bridge_ea[ETH_ADDR_LEN],
                        struct iface *hw_addr_iface)
{
    /*
     * The procedure for choosing a bridge MAC address will, in the most
     * ordinary case, also choose a unique MAC that we can use as a datapath
     * ID.  In some special cases, though, multiple bridges will end up with
     * the same MAC address.  This is OK for the bridges, but it will confuse
     * the OpenFlow controller, because each datapath needs a unique datapath
     * ID.
     *
     * Datapath IDs must be unique.  It is also very desirable that they be
     * stable from one run to the next, so that policy set on a datapath
     * "sticks".
     */
    const char *datapath_id;
    uint64_t dpid;

    datapath_id = bridge_get_other_config(br->cfg, "datapath-id");
    if (datapath_id && dpid_from_string(datapath_id, &dpid)) {
        return dpid;
    }

    if (hw_addr_iface) {
        int vlan;
        if (!netdev_get_vlan_vid(hw_addr_iface->netdev, &vlan)) {
            /*
             * A bridge whose MAC address is taken from a VLAN network device
             * (that is, a network device created with vconfig(8) or similar
             * tool) will have the same MAC address as a bridge on the VLAN
             * device's physical network device.
             *
             * Handle this case by hashing the physical network device MAC
             * along with the VLAN identifier.
             */
            uint8_t buf[ETH_ADDR_LEN + 2];
            memcpy(buf, bridge_ea, ETH_ADDR_LEN);
            buf[ETH_ADDR_LEN] = vlan >> 8;
            buf[ETH_ADDR_LEN + 1] = vlan;
            return dpid_from_hash(buf, sizeof buf);
        } else {
            /*
             * Assume that this bridge's MAC address is unique, since it
             * doesn't fit any of the cases we handle specially.
             */
        }
    } else {
        /*
         * A purely internal bridge, that is, one that has no non-virtual
         * network devices on it at all, is more difficult because it has no
         * natural unique identifier at all.
         *
         * When the host is a XenServer, we handle this case by hashing the
         * host's UUID with the name of the bridge.  Names of bridges are
         * persistent across XenServer reboots, although they can be reused if
         * an internal network is destroyed and then a new one is later
         * created, so this is fairly effective.
         *
         * When the host is not a XenServer, we punt by using a random MAC
         * address on each run.
         */
        const char *host_uuid = xenserver_get_host_uuid();
        if (host_uuid) {
            char *combined = xasprintf("%s,%s", host_uuid, br->name);
            dpid = dpid_from_hash(combined, strlen(combined));
            free(combined);
            return dpid;
        }
    }

    return eth_addr_to_uint64(bridge_ea);
}

static uint64_t
dpid_from_hash(const void *data, size_t n)
{
    uint8_t hash[SHA1_DIGEST_SIZE];

    BUILD_ASSERT_DECL(sizeof hash >= ETH_ADDR_LEN);
    sha1_bytes(data, n, hash);
    eth_addr_mark_random(hash);
    return eth_addr_to_uint64(hash);
}

static void
iface_refresh_status(struct iface *iface)
{
    struct shash sh;

    enum netdev_flags flags;
    uint32_t current;
    int64_t bps;
    int mtu;
    int64_t mtu_64;
    int error;

    if (iface_is_synthetic(iface)) {
        return;
    }

    shash_init(&sh);

    if (!netdev_get_status(iface->netdev, &sh)) {
        size_t n;
        char **keys, **values;

        shash_to_ovs_idl_map(&sh, &keys, &values, &n);
        ovsrec_interface_set_status(iface->cfg, keys, values, n);

        free(keys);
        free(values);
    } else {
        ovsrec_interface_set_status(iface->cfg, NULL, NULL, 0);
    }

    shash_destroy_free_data(&sh);

    error = netdev_get_flags(iface->netdev, &flags);
    if (!error) {
        ovsrec_interface_set_admin_state(iface->cfg, flags & NETDEV_UP ? "up" : "down");
    }
    else {
        ovsrec_interface_set_admin_state(iface->cfg, NULL);
    }

    error = netdev_get_features(iface->netdev, &current, NULL, NULL, NULL);
    if (!error) {
        ovsrec_interface_set_duplex(iface->cfg,
                                    netdev_features_is_full_duplex(current)
                                    ? "full" : "half");
        /* warning: uint64_t -> int64_t conversion */
        bps = netdev_features_to_bps(current);
        ovsrec_interface_set_link_speed(iface->cfg, &bps, 1);
    }
    else {
        ovsrec_interface_set_duplex(iface->cfg, NULL);
        ovsrec_interface_set_link_speed(iface->cfg, NULL, 0);
    }

    ovsrec_interface_set_link_state(iface->cfg,
                                    iface_get_carrier(iface) ? "up" : "down");

    error = netdev_get_mtu(iface->netdev, &mtu);
    if (!error && mtu != INT_MAX) {
        mtu_64 = mtu;
        ovsrec_interface_set_mtu(iface->cfg, &mtu_64, 1);
    }
    else {
        ovsrec_interface_set_mtu(iface->cfg, NULL, 0);
    }
}

/* Writes 'iface''s CFM statistics to the database.  Returns true if anything
 * changed, false otherwise. */
static bool
iface_refresh_cfm_stats(struct iface *iface)
{
    const struct ovsrec_monitor *mon;
    const struct cfm *cfm;
    bool changed = false;
    size_t i;

    mon = iface->cfg->monitor;
    cfm = ofproto_port_get_cfm(iface->port->bridge->ofproto, iface->ofp_port);

    if (!cfm || !mon) {
        return false;
    }

    for (i = 0; i < mon->n_remote_mps; i++) {
        const struct ovsrec_maintenance_point *mp;
        const struct remote_mp *rmp;

        mp = mon->remote_mps[i];
        rmp = cfm_get_remote_mp(cfm, mp->mpid);

        if (mp->n_fault != 1 || mp->fault[0] != rmp->fault) {
            ovsrec_maintenance_point_set_fault(mp, &rmp->fault, 1);
            changed = true;
        }
    }

    if (mon->n_fault != 1 || mon->fault[0] != cfm->fault) {
        ovsrec_monitor_set_fault(mon, &cfm->fault, 1);
        changed = true;
    }

    return changed;
}

static bool
iface_refresh_lacp_stats(struct iface *iface)
{
    struct ofproto *ofproto = iface->port->bridge->ofproto;
    int old = iface->cfg->lacp_current ? *iface->cfg->lacp_current : -1;
    int new = ofproto_port_is_lacp_current(ofproto, iface->ofp_port);

    if (old != new) {
        bool current = new;
        ovsrec_interface_set_lacp_current(iface->cfg, &current, new >= 0);
    }
    return old != new;
}

static void
iface_refresh_stats(struct iface *iface)
{
    struct iface_stat {
        char *name;
        int offset;
    };
    static const struct iface_stat iface_stats[] = {
        { "rx_packets", offsetof(struct netdev_stats, rx_packets) },
        { "tx_packets", offsetof(struct netdev_stats, tx_packets) },
        { "rx_bytes", offsetof(struct netdev_stats, rx_bytes) },
        { "tx_bytes", offsetof(struct netdev_stats, tx_bytes) },
        { "rx_dropped", offsetof(struct netdev_stats, rx_dropped) },
        { "tx_dropped", offsetof(struct netdev_stats, tx_dropped) },
        { "rx_errors", offsetof(struct netdev_stats, rx_errors) },
        { "tx_errors", offsetof(struct netdev_stats, tx_errors) },
        { "rx_frame_err", offsetof(struct netdev_stats, rx_frame_errors) },
        { "rx_over_err", offsetof(struct netdev_stats, rx_over_errors) },
        { "rx_crc_err", offsetof(struct netdev_stats, rx_crc_errors) },
        { "collisions", offsetof(struct netdev_stats, collisions) },
    };
    enum { N_STATS = ARRAY_SIZE(iface_stats) };
    const struct iface_stat *s;

    char *keys[N_STATS];
    int64_t values[N_STATS];
    int n;

    struct netdev_stats stats;

    if (iface_is_synthetic(iface)) {
        return;
    }

    /* Intentionally ignore return value, since errors will set 'stats' to
     * all-1s, and we will deal with that correctly below. */
    netdev_get_stats(iface->netdev, &stats);

    n = 0;
    for (s = iface_stats; s < &iface_stats[N_STATS]; s++) {
        uint64_t value = *(uint64_t *) (((char *) &stats) + s->offset);
        if (value != UINT64_MAX) {
            keys[n] = s->name;
            values[n] = value;
            n++;
        }
    }

    ovsrec_interface_set_statistics(iface->cfg, keys, values, n);
}

static void
refresh_system_stats(const struct ovsrec_open_vswitch *cfg)
{
    struct ovsdb_datum datum;
    struct shash stats;

    shash_init(&stats);
    get_system_stats(&stats);

    ovsdb_datum_from_shash(&datum, &stats);
    ovsdb_idl_txn_write(&cfg->header_, &ovsrec_open_vswitch_col_statistics,
                        &datum);
}

static inline const char *
nx_role_to_str(enum nx_role role)
{
    switch (role) {
    case NX_ROLE_OTHER:
        return "other";
    case NX_ROLE_MASTER:
        return "master";
    case NX_ROLE_SLAVE:
        return "slave";
    default:
        return "*** INVALID ROLE ***";
    }
}

static void
bridge_refresh_controller_status(const struct bridge *br)
{
    struct shash info;
    const struct ovsrec_controller *cfg;

    ofproto_get_ofproto_controller_info(br->ofproto, &info);

    OVSREC_CONTROLLER_FOR_EACH(cfg, idl) {
        struct ofproto_controller_info *cinfo =
            shash_find_data(&info, cfg->target);

        if (cinfo) {
            ovsrec_controller_set_is_connected(cfg, cinfo->is_connected);
            ovsrec_controller_set_role(cfg, nx_role_to_str(cinfo->role));
            ovsrec_controller_set_status(cfg, (char **) cinfo->pairs.keys,
                                         (char **) cinfo->pairs.values,
                                         cinfo->pairs.n);
        } else {
            ovsrec_controller_set_is_connected(cfg, false);
            ovsrec_controller_set_role(cfg, NULL);
            ovsrec_controller_set_status(cfg, NULL, NULL, 0);
        }
    }

    ofproto_free_ofproto_controller_info(&info);
}

void
bridge_run(void)
{
    const struct ovsrec_open_vswitch *cfg;

    bool datapath_destroyed;
    bool database_changed;
    struct bridge *br;

    /* Let each bridge do the work that it needs to do. */
    datapath_destroyed = false;
    HMAP_FOR_EACH (br, node, &all_bridges) {
        int error = ofproto_run(br->ofproto);
        if (error) {
            static struct vlog_rate_limit rl = VLOG_RATE_LIMIT_INIT(1, 5);
            VLOG_ERR_RL(&rl, "bridge %s: datapath was destroyed externally, "
                        "forcing reconfiguration", br->name);
            datapath_destroyed = true;
        }
    }

    /* (Re)configure if necessary. */
    database_changed = ovsdb_idl_run(idl);
    cfg = ovsrec_open_vswitch_first(idl);

    /* Re-configure SSL.  We do this on every trip through the main loop,
     * instead of just when the database changes, because the contents of the
     * key and certificate files can change without the database changing.
     *
     * We do this before bridge_reconfigure() because that function might
     * initiate SSL connections and thus requires SSL to be configured. */
    if (cfg && cfg->ssl) {
        const struct ovsrec_ssl *ssl = cfg->ssl;

        stream_ssl_set_key_and_cert(ssl->private_key, ssl->certificate);
        stream_ssl_set_ca_cert_file(ssl->ca_cert, ssl->bootstrap_ca_cert);
    }

    if (database_changed || datapath_destroyed) {
        if (cfg) {
            struct ovsdb_idl_txn *txn = ovsdb_idl_txn_create(idl);

            bridge_reconfigure(cfg);

            ovsrec_open_vswitch_set_cur_cfg(cfg, cfg->next_cfg);
            ovsdb_idl_txn_commit(txn);
            ovsdb_idl_txn_destroy(txn); /* XXX */
        } else {
            /* We still need to reconfigure to avoid dangling pointers to
             * now-destroyed ovsrec structures inside bridge data. */
            static const struct ovsrec_open_vswitch null_cfg;

            bridge_reconfigure(&null_cfg);
        }
    }

    /* Refresh system and interface stats if necessary. */
    if (time_msec() >= stats_timer) {
        if (cfg) {
            struct ovsdb_idl_txn *txn;

            txn = ovsdb_idl_txn_create(idl);
            HMAP_FOR_EACH (br, node, &all_bridges) {
                struct port *port;

                HMAP_FOR_EACH (port, hmap_node, &br->ports) {
                    struct iface *iface;

                    LIST_FOR_EACH (iface, port_elem, &port->ifaces) {
                        iface_refresh_stats(iface);
                        iface_refresh_status(iface);
                    }
                }
                bridge_refresh_controller_status(br);
            }
            refresh_system_stats(cfg);
            ovsdb_idl_txn_commit(txn);
            ovsdb_idl_txn_destroy(txn); /* XXX */
        }

        stats_timer = time_msec() + STATS_INTERVAL;
    }

    if (time_msec() >= db_limiter) {
        struct ovsdb_idl_txn *txn;
        bool changed = false;

        txn = ovsdb_idl_txn_create(idl);
        HMAP_FOR_EACH (br, node, &all_bridges) {
            struct port *port;

            HMAP_FOR_EACH (port, hmap_node, &br->ports) {
                struct iface *iface;

                LIST_FOR_EACH (iface, port_elem, &port->ifaces) {
                    changed = iface_refresh_cfm_stats(iface) || changed;
                    changed = iface_refresh_lacp_stats(iface) || changed;
                }
            }
        }

        if (changed) {
            db_limiter = time_msec() + DB_LIMIT_INTERVAL;
        }

        ovsdb_idl_txn_commit(txn);
        ovsdb_idl_txn_destroy(txn);
    }
}

void
bridge_wait(void)
{
    struct bridge *br;

    HMAP_FOR_EACH (br, node, &all_bridges) {
        ofproto_wait(br->ofproto);
    }
    ovsdb_idl_wait(idl);
    poll_timer_wait_until(stats_timer);

    if (db_limiter > time_msec()) {
        poll_timer_wait_until(db_limiter);
    }
}

/* CFM unixctl user interface functions. */
static void
cfm_unixctl_show(struct unixctl_conn *conn,
                 const char *args, void *aux OVS_UNUSED)
{
    struct ds ds = DS_EMPTY_INITIALIZER;
    struct iface *iface;
    const struct cfm *cfm;

    iface = iface_find(args);
    if (!iface) {
        unixctl_command_reply(conn, 501, "no such interface");
        return;
    }

    cfm = ofproto_port_get_cfm(iface->port->bridge->ofproto, iface->ofp_port);

    if (!cfm) {
        unixctl_command_reply(conn, 501, "CFM not enabled");
        return;
    }

    cfm_dump_ds(cfm, &ds);
    unixctl_command_reply(conn, 200, ds_cstr(&ds));
    ds_destroy(&ds);
}

/* QoS unixctl user interface functions. */

struct qos_unixctl_show_cbdata {
    struct ds *ds;
    struct iface *iface;
};

static void
qos_unixctl_show_cb(unsigned int queue_id,
                    const struct shash *details,
                    void *aux)
{
    struct qos_unixctl_show_cbdata *data = aux;
    struct ds *ds = data->ds;
    struct iface *iface = data->iface;
    struct netdev_queue_stats stats;
    struct shash_node *node;
    int error;

    ds_put_cstr(ds, "\n");
    if (queue_id) {
        ds_put_format(ds, "Queue %u:\n", queue_id);
    } else {
        ds_put_cstr(ds, "Default:\n");
    }

    SHASH_FOR_EACH (node, details) {
        ds_put_format(ds, "\t%s: %s\n", node->name, (char *)node->data);
    }

    error = netdev_get_queue_stats(iface->netdev, queue_id, &stats);
    if (!error) {
        if (stats.tx_packets != UINT64_MAX) {
            ds_put_format(ds, "\ttx_packets: %"PRIu64"\n", stats.tx_packets);
        }

        if (stats.tx_bytes != UINT64_MAX) {
            ds_put_format(ds, "\ttx_bytes: %"PRIu64"\n", stats.tx_bytes);
        }

        if (stats.tx_errors != UINT64_MAX) {
            ds_put_format(ds, "\ttx_errors: %"PRIu64"\n", stats.tx_errors);
        }
    } else {
        ds_put_format(ds, "\tFailed to get statistics for queue %u: %s",
                      queue_id, strerror(error));
    }
}

static void
qos_unixctl_show(struct unixctl_conn *conn,
                 const char *args, void *aux OVS_UNUSED)
{
    struct ds ds = DS_EMPTY_INITIALIZER;
    struct shash sh = SHASH_INITIALIZER(&sh);
    struct iface *iface;
    const char *type;
    struct shash_node *node;
    struct qos_unixctl_show_cbdata data;
    int error;

    iface = iface_find(args);
    if (!iface) {
        unixctl_command_reply(conn, 501, "no such interface");
        return;
    }

    netdev_get_qos(iface->netdev, &type, &sh);

    if (*type != '\0') {
        ds_put_format(&ds, "QoS: %s %s\n", iface->name, type);

        SHASH_FOR_EACH (node, &sh) {
            ds_put_format(&ds, "%s: %s\n", node->name, (char *)node->data);
        }

        data.ds = &ds;
        data.iface = iface;
        error = netdev_dump_queues(iface->netdev, qos_unixctl_show_cb, &data);

        if (error) {
            ds_put_format(&ds, "failed to dump queues: %s", strerror(error));
        }
        unixctl_command_reply(conn, 200, ds_cstr(&ds));
    } else {
        ds_put_format(&ds, "QoS not configured on %s\n", iface->name);
        unixctl_command_reply(conn, 501, ds_cstr(&ds));
    }

    shash_destroy_free_data(&sh);
    ds_destroy(&ds);
}

/* Bridge reconfiguration functions. */
static void
bridge_create(const struct ovsrec_bridge *br_cfg)
{
    struct bridge *br;

    assert(!bridge_lookup(br_cfg->name));
    br = xzalloc(sizeof *br);

    br->name = xstrdup(br_cfg->name);
    br->type = xstrdup(ofproto_normalize_type(br_cfg->datapath_type));
    br->cfg = br_cfg;
    eth_addr_nicira_random(br->default_ea);

    hmap_init(&br->ports);
    hmap_init(&br->ifaces);
    hmap_init(&br->iface_by_name);
    hmap_init(&br->mirrors);

    hmap_insert(&all_bridges, &br->node, hash_string(br->name, 0));
}

static void
bridge_destroy(struct bridge *br)
{
    if (br) {
        struct mirror *mirror, *next_mirror;
        struct port *port, *next_port;

        HMAP_FOR_EACH_SAFE (port, next_port, hmap_node, &br->ports) {
            port_destroy(port);
        }
        HMAP_FOR_EACH_SAFE (mirror, next_mirror, hmap_node, &br->mirrors) {
            mirror_destroy(mirror);
        }
        hmap_remove(&all_bridges, &br->node);
        ofproto_destroy(br->ofproto);
        hmap_destroy(&br->ifaces);
        hmap_destroy(&br->ports);
        hmap_destroy(&br->iface_by_name);
        hmap_destroy(&br->mirrors);
        free(br->name);
        free(br->type);
        free(br);
    }
}

static struct bridge *
bridge_lookup(const char *name)
{
    struct bridge *br;

    HMAP_FOR_EACH_WITH_HASH (br, node, hash_string(name, 0), &all_bridges) {
        if (!strcmp(br->name, name)) {
            return br;
        }
    }
    return NULL;
}

/* Handle requests for a listing of all flows known by the OpenFlow
 * stack, including those normally hidden. */
static void
bridge_unixctl_dump_flows(struct unixctl_conn *conn,
                          const char *args, void *aux OVS_UNUSED)
{
    struct bridge *br;
    struct ds results;

    br = bridge_lookup(args);
    if (!br) {
        unixctl_command_reply(conn, 501, "Unknown bridge");
        return;
    }

    ds_init(&results);
    ofproto_get_all_flows(br->ofproto, &results);

    unixctl_command_reply(conn, 200, ds_cstr(&results));
    ds_destroy(&results);
}

/* "bridge/reconnect [BRIDGE]": makes BRIDGE drop all of its controller
 * connections and reconnect.  If BRIDGE is not specified, then all bridges
 * drop their controller connections and reconnect. */
static void
bridge_unixctl_reconnect(struct unixctl_conn *conn,
                         const char *args, void *aux OVS_UNUSED)
{
    struct bridge *br;
    if (args[0] != '\0') {
        br = bridge_lookup(args);
        if (!br) {
            unixctl_command_reply(conn, 501, "Unknown bridge");
            return;
        }
        ofproto_reconnect_controllers(br->ofproto);
    } else {
        HMAP_FOR_EACH (br, node, &all_bridges) {
            ofproto_reconnect_controllers(br->ofproto);
        }
    }
    unixctl_command_reply(conn, 200, NULL);
}

static size_t
bridge_get_controllers(const struct bridge *br,
                       struct ovsrec_controller ***controllersp)
{
    struct ovsrec_controller **controllers;
    size_t n_controllers;

    controllers = br->cfg->controller;
    n_controllers = br->cfg->n_controller;

    if (n_controllers == 1 && !strcmp(controllers[0]->target, "none")) {
        controllers = NULL;
        n_controllers = 0;
    }

    if (controllersp) {
        *controllersp = controllers;
    }
    return n_controllers;
}

/* Adds and deletes "struct port"s and "struct iface"s under 'br' to match
 * those configured in 'br->cfg'. */
static void
bridge_add_del_ports(struct bridge *br)
{
    struct port *port, *next;
    struct shash_node *node;
    struct shash new_ports;
    size_t i;

    /* Collect new ports. */
    shash_init(&new_ports);
    for (i = 0; i < br->cfg->n_ports; i++) {
        const char *name = br->cfg->ports[i]->name;
        if (!shash_add_once(&new_ports, name, br->cfg->ports[i])) {
            VLOG_WARN("bridge %s: %s specified twice as bridge port",
                      br->name, name);
        }
    }
    if (bridge_get_controllers(br, NULL)
        && !shash_find(&new_ports, br->name)) {
        VLOG_WARN("bridge %s: no port named %s, synthesizing one",
                  br->name, br->name);

        br->synth_local_port.interfaces = &br->synth_local_ifacep;
        br->synth_local_port.n_interfaces = 1;
        br->synth_local_port.name = br->name;

        br->synth_local_iface.name = br->name;
        br->synth_local_iface.type = "internal";

        br->synth_local_ifacep = &br->synth_local_iface;

        shash_add(&new_ports, br->name, &br->synth_local_port);
    }

    /* Get rid of deleted ports.
     * Get rid of deleted interfaces on ports that still exist.
     * Update 'cfg' of ports that still exist. */
    HMAP_FOR_EACH_SAFE (port, next, hmap_node, &br->ports) {
        port->cfg = shash_find_data(&new_ports, port->name);
        if (!port->cfg) {
            port_destroy(port);
        } else {
            port_del_ifaces(port);
        }
    }

    /* Create new ports.
     * Add new interfaces to existing ports. */
    SHASH_FOR_EACH (node, &new_ports) {
        struct port *port = port_lookup(br, node->name);
        if (!port) {
            struct ovsrec_port *cfg = node->data;
            port = port_create(br, cfg);
        }
        port_add_ifaces(port);
        if (list_is_empty(&port->ifaces)) {
            VLOG_WARN("bridge %s: port %s has no interfaces, dropping",
                      br->name, port->name);
            port_destroy(port);
        }
    }
    shash_destroy(&new_ports);
}

/* Initializes 'oc' appropriately as a management service controller for
 * 'br'.
 *
 * The caller must free oc->target when it is no longer needed. */
static void
bridge_ofproto_controller_for_mgmt(const struct bridge *br,
                                   struct ofproto_controller *oc)
{
    oc->target = xasprintf("punix:%s/%s.mgmt", ovs_rundir(), br->name);
    oc->max_backoff = 0;
    oc->probe_interval = 60;
    oc->band = OFPROTO_OUT_OF_BAND;
    oc->rate_limit = 0;
    oc->burst_limit = 0;
}

/* Converts ovsrec_controller 'c' into an ofproto_controller in 'oc'.  */
static void
bridge_ofproto_controller_from_ovsrec(const struct ovsrec_controller *c,
                                      struct ofproto_controller *oc)
{
    oc->target = c->target;
    oc->max_backoff = c->max_backoff ? *c->max_backoff / 1000 : 8;
    oc->probe_interval = c->inactivity_probe ? *c->inactivity_probe / 1000 : 5;
    oc->band = (!c->connection_mode || !strcmp(c->connection_mode, "in-band")
                ? OFPROTO_IN_BAND : OFPROTO_OUT_OF_BAND);
    oc->rate_limit = c->controller_rate_limit ? *c->controller_rate_limit : 0;
    oc->burst_limit = (c->controller_burst_limit
                       ? *c->controller_burst_limit : 0);
}

/* Configures the IP stack for 'br''s local interface properly according to the
 * configuration in 'c'.  */
static void
bridge_configure_local_iface_netdev(struct bridge *br,
                                    struct ovsrec_controller *c)
{
    struct netdev *netdev;
    struct in_addr mask, gateway;

    struct iface *local_iface;
    struct in_addr ip;

    /* If there's no local interface or no IP address, give up. */
    local_iface = iface_from_ofp_port(br, OFPP_LOCAL);
    if (!local_iface || !c->local_ip || !inet_aton(c->local_ip, &ip)) {
        return;
    }

    /* Bring up the local interface. */
    netdev = local_iface->netdev;
    netdev_turn_flags_on(netdev, NETDEV_UP, true);

    /* Configure the IP address and netmask. */
    if (!c->local_netmask
        || !inet_aton(c->local_netmask, &mask)
        || !mask.s_addr) {
        mask.s_addr = guess_netmask(ip.s_addr);
    }
    if (!netdev_set_in4(netdev, ip, mask)) {
        VLOG_INFO("bridge %s: configured IP address "IP_FMT", netmask "IP_FMT,
                  br->name, IP_ARGS(&ip.s_addr), IP_ARGS(&mask.s_addr));
    }

    /* Configure the default gateway. */
    if (c->local_gateway
        && inet_aton(c->local_gateway, &gateway)
        && gateway.s_addr) {
        if (!netdev_add_router(netdev, gateway)) {
            VLOG_INFO("bridge %s: configured gateway "IP_FMT,
                      br->name, IP_ARGS(&gateway.s_addr));
        }
    }
}

static void
bridge_configure_remotes(struct bridge *br,
                         const struct sockaddr_in *managers, size_t n_managers)
{
    const char *disable_ib_str, *queue_id_str;
    bool disable_in_band = false;
    int queue_id;

    struct ovsrec_controller **controllers;
    size_t n_controllers;

    enum ofproto_fail_mode fail_mode;

    struct ofproto_controller *ocs;
    size_t n_ocs;
    size_t i;

    /* Check if we should disable in-band control on this bridge. */
    disable_ib_str = bridge_get_other_config(br->cfg, "disable-in-band");
    if (disable_ib_str && !strcmp(disable_ib_str, "true")) {
        disable_in_band = true;
    }

    /* Set OpenFlow queue ID for in-band control. */
    queue_id_str = bridge_get_other_config(br->cfg, "in-band-queue");
    queue_id = queue_id_str ? strtol(queue_id_str, NULL, 10) : -1;
    ofproto_set_in_band_queue(br->ofproto, queue_id);

    if (disable_in_band) {
        ofproto_set_extra_in_band_remotes(br->ofproto, NULL, 0);
    } else {
        ofproto_set_extra_in_band_remotes(br->ofproto, managers, n_managers);
    }

    n_controllers = bridge_get_controllers(br, &controllers);

    ocs = xmalloc((n_controllers + 1) * sizeof *ocs);
    n_ocs = 0;

    bridge_ofproto_controller_for_mgmt(br, &ocs[n_ocs++]);
    for (i = 0; i < n_controllers; i++) {
        struct ovsrec_controller *c = controllers[i];

        if (!strncmp(c->target, "punix:", 6)
            || !strncmp(c->target, "unix:", 5)) {
            static struct vlog_rate_limit rl = VLOG_RATE_LIMIT_INIT(1, 5);

            /* Prevent remote ovsdb-server users from accessing arbitrary Unix
             * domain sockets and overwriting arbitrary local files. */
            VLOG_ERR_RL(&rl, "bridge %s: not adding Unix domain socket "
                        "controller \"%s\" due to possibility for remote "
                        "exploit", br->name, c->target);
            continue;
        }

        bridge_configure_local_iface_netdev(br, c);
        bridge_ofproto_controller_from_ovsrec(c, &ocs[n_ocs]);
        if (disable_in_band) {
            ocs[n_ocs].band = OFPROTO_OUT_OF_BAND;
        }
        n_ocs++;
    }

    ofproto_set_controllers(br->ofproto, ocs, n_ocs);
    free(ocs[0].target); /* From bridge_ofproto_controller_for_mgmt(). */
    free(ocs);

    /* Set the fail-mode. */
    fail_mode = !br->cfg->fail_mode
                || !strcmp(br->cfg->fail_mode, "standalone")
                    ? OFPROTO_FAIL_STANDALONE
                    : OFPROTO_FAIL_SECURE;
    ofproto_set_fail_mode(br->ofproto, fail_mode);

    /* Configure OpenFlow controller connection snooping. */
    if (!ofproto_has_snoops(br->ofproto)) {
        struct sset snoops;

        sset_init(&snoops);
        sset_add_and_free(&snoops, xasprintf("punix:%s/%s.snoop",
                                             ovs_rundir(), br->name));
        ofproto_set_snoops(br->ofproto, &snoops);
        sset_destroy(&snoops);
    }
}

/* Port functions. */

static struct port *
port_create(struct bridge *br, const struct ovsrec_port *cfg)
{
    struct port *port;

    port = xzalloc(sizeof *port);
    port->bridge = br;
    port->name = xstrdup(cfg->name);
    port->cfg = cfg;
    list_init(&port->ifaces);

    hmap_insert(&br->ports, &port->hmap_node, hash_string(port->name, 0));

    VLOG_INFO("created port %s on bridge %s", port->name, br->name);

    return port;
}

static const char *
get_port_other_config(const struct ovsrec_port *port, const char *key,
                      const char *default_value)
{
    const char *value;

    value = get_ovsrec_key_value(&port->header_, &ovsrec_port_col_other_config,
                                 key);
    return value ? value : default_value;
}

static const char *
get_interface_other_config(const struct ovsrec_interface *iface,
                           const char *key, const char *default_value)
{
    const char *value;

    value = get_ovsrec_key_value(&iface->header_,
                                 &ovsrec_interface_col_other_config, key);
    return value ? value : default_value;
}

/* Deletes interfaces from 'port' that are no longer configured for it. */
static void
port_del_ifaces(struct port *port)
{
    struct iface *iface, *next;
    struct sset new_ifaces;
    size_t i;

    /* Collect list of new interfaces. */
    sset_init(&new_ifaces);
    for (i = 0; i < port->cfg->n_interfaces; i++) {
        const char *name = port->cfg->interfaces[i]->name;
        sset_add(&new_ifaces, name);
    }

    /* Get rid of deleted interfaces. */
    LIST_FOR_EACH_SAFE (iface, next, port_elem, &port->ifaces) {
        if (!sset_contains(&new_ifaces, iface->name)) {
            iface_destroy(iface);
        }
    }

    sset_destroy(&new_ifaces);
}

/* Adds new interfaces to 'port' and updates 'type' and 'cfg' members of
 * existing ones. */
static void
port_add_ifaces(struct port *port)
{
    struct shash new_ifaces;
    struct shash_node *node;
    size_t i;

    /* Collect new ifaces. */
    shash_init(&new_ifaces);
    for (i = 0; i < port->cfg->n_interfaces; i++) {
        const struct ovsrec_interface *cfg = port->cfg->interfaces[i];
        if (!shash_add_once(&new_ifaces, cfg->name, cfg)) {
            VLOG_WARN("port %s: %s specified twice as port interface",
                      port->name, cfg->name);
            iface_set_ofport(cfg, -1);
        }
    }

<<<<<<< HEAD
    /* Create new interfaces.
     * Update interface types and 'cfg' members. */
    SHASH_FOR_EACH (node, &new_ifaces) {
        const struct ovsrec_interface *cfg = node->data;
        const char *iface_name = node->name;
=======
    /* Add new interfaces and update 'cfg' member of existing ones. */
    sset_init(&new_ifaces);
    for (i = 0; i < cfg->n_interfaces; i++) {
        const struct ovsrec_interface *if_cfg = cfg->interfaces[i];
>>>>>>> 2db65bf7
        struct iface *iface;
        const char *type;

<<<<<<< HEAD
        iface = iface_lookup(port->bridge, iface_name);
        if (!iface) {
            iface = iface_create(port, cfg);
=======
        if (!sset_add(&new_ifaces, if_cfg->name)) {
            VLOG_WARN("port %s: %s specified twice as port interface",
                      port->name, if_cfg->name);
            iface_set_ofport(if_cfg, -1);
            continue;
        }

        /* Determine interface type.  The local port always has type
         * "internal".  Other ports take their type from the database and
         * default to "system" if none is specified. */
        type = (!strcmp(if_cfg->name, port->bridge->name) ? "internal"
                : if_cfg->type[0] ? if_cfg->type
                : "system");

        iface = iface_lookup(port->bridge, if_cfg->name);
        if (!strcmp(type, "null")) {
            iface_destroy(iface);
            continue;
        } else if (iface) {
            if (iface->port != port) {
                VLOG_ERR("bridge %s: %s interface is on multiple ports, "
                         "removing from %s",
                         port->bridge->name, if_cfg->name, iface->port->name);
                continue;
            }
            iface->cfg = if_cfg;
>>>>>>> 2db65bf7
        } else {
            iface->cfg = cfg;
        }

<<<<<<< HEAD
        /* Determine interface type.  The local port always has type
         * "internal".  Other ports take their type from the database and
         * default to "system" if none is specified. */
        iface->type = (!strcmp(iface_name, port->bridge->name) ? "internal"
                       : cfg->type[0] ? cfg->type
                       : "system");
=======
        iface->type = type;
>>>>>>> 2db65bf7
    }
    shash_destroy(&new_ifaces);
}

static void
port_destroy(struct port *port)
{
    if (port) {
        struct bridge *br = port->bridge;
        struct iface *iface, *next;

        if (br->ofproto) {
            ofproto_bundle_unregister(br->ofproto, port);
        }

        LIST_FOR_EACH_SAFE (iface, next, port_elem, &port->ifaces) {
            iface_destroy(iface);
        }

        hmap_remove(&br->ports, &port->hmap_node);

        VLOG_INFO("destroyed port %s on bridge %s", port->name, br->name);

        free(port->name);
        free(port);
    }
}

static struct port *
port_lookup(const struct bridge *br, const char *name)
{
    struct port *port;

    HMAP_FOR_EACH_WITH_HASH (port, hmap_node, hash_string(name, 0),
                             &br->ports) {
        if (!strcmp(port->name, name)) {
            return port;
        }
    }
    return NULL;
}

static bool
enable_lacp(struct port *port, bool *activep)
{
    if (!port->cfg->lacp) {
        /* XXX when LACP implementation has been sufficiently tested, enable by
         * default and make active on bonded ports. */
        return false;
    } else if (!strcmp(port->cfg->lacp, "off")) {
        return false;
    } else if (!strcmp(port->cfg->lacp, "active")) {
        *activep = true;
        return true;
    } else if (!strcmp(port->cfg->lacp, "passive")) {
        *activep = false;
        return true;
    } else {
        VLOG_WARN("port %s: unknown LACP mode %s",
                  port->name, port->cfg->lacp);
        return false;
    }
}

<<<<<<< HEAD
static struct lacp_settings *
port_configure_lacp(struct port *port, struct lacp_settings *s)
=======
static void
iface_reconfigure_lacp(struct iface *iface)
{
    struct lacp_slave_settings s;
    int priority, portid, key;

    portid = atoi(get_interface_other_config(iface->cfg, "lacp-port-id", "0"));
    priority = atoi(get_interface_other_config(iface->cfg,
                                               "lacp-port-priority", "0"));
    key = atoi(get_interface_other_config(iface->cfg, "lacp-aggregation-key",
                                          "0"));

    if (portid <= 0 || portid > UINT16_MAX) {
        portid = iface->dp_ifidx;
    }

    if (priority <= 0 || priority > UINT16_MAX) {
        priority = UINT16_MAX;
    }

    if (key < 0 || key > UINT16_MAX) {
        key = 0;
    }

    s.name = iface->name;
    s.id = portid;
    s.priority = priority;
    s.key = key;
    lacp_slave_register(iface->port->lacp, iface, &s);
}

static void
port_reconfigure_lacp(struct port *port)
>>>>>>> 2db65bf7
{
    const char *lacp_time;
    long long int custom_time;
    int priority;

    if (!enable_lacp(port, &s->active)) {
        return NULL;
    }

    s->name = port->name;
    memcpy(s->id, port->bridge->ea, ETH_ADDR_LEN);

    /* Prefer bondable links if unspecified. */
    priority = atoi(get_port_other_config(port->cfg, "lacp-system-priority",
                                          "0"));
    s->priority = (priority > 0 && priority <= UINT16_MAX
                   ? priority
                   : UINT16_MAX - !list_is_short(&port->ifaces));

<<<<<<< HEAD
    s->strict = !strcmp(get_port_other_config(port->cfg, "lacp-strict",
                                              "false"),
                        "true");
=======
    s.heartbeat = !strcmp(get_port_other_config(port->cfg,
                                                "lacp-heartbeat",
                                                "false"), "true");
>>>>>>> 2db65bf7

    lacp_time = get_port_other_config(port->cfg, "lacp-time", "slow");
    custom_time = atoi(lacp_time);
    if (!strcmp(lacp_time, "fast")) {
        s->lacp_time = LACP_TIME_FAST;
    } else if (!strcmp(lacp_time, "slow")) {
        s->lacp_time = LACP_TIME_SLOW;
    } else if (custom_time > 0) {
        s->lacp_time = LACP_TIME_CUSTOM;
        s->custom_time = custom_time;
    } else {
        s->lacp_time = LACP_TIME_SLOW;
    }

    return s;
}

static void
iface_configure_lacp(struct iface *iface, struct lacp_slave_settings *s)
{
    int priority, portid;

    portid = atoi(get_interface_other_config(iface->cfg, "lacp-port-id", "0"));
    priority = atoi(get_interface_other_config(iface->cfg,
                                               "lacp-port-priority", "0"));

    if (portid <= 0 || portid > UINT16_MAX) {
        portid = iface->ofp_port;
    }

    if (priority <= 0 || priority > UINT16_MAX) {
        priority = UINT16_MAX;
    }

    s->name = iface->name;
    s->id = portid;
    s->priority = priority;
}

static void
port_configure_bond(struct port *port, struct bond_settings *s)
{
    const char *detect_s;

    s->name = port->name;
    s->balance = BM_SLB;
    if (port->cfg->bond_mode
        && !bond_mode_from_string(&s->balance, port->cfg->bond_mode)) {
        VLOG_WARN("port %s: unknown bond_mode %s, defaulting to %s",
                  port->name, port->cfg->bond_mode,
                  bond_mode_to_string(s->balance));
    }

    s->detect = BLSM_CARRIER;
    detect_s = get_port_other_config(port->cfg, "bond-detect-mode", NULL);
    if (detect_s && !bond_detect_mode_from_string(&s->detect, detect_s)) {
        VLOG_WARN("port %s: unsupported bond-detect-mode %s, "
                  "defaulting to %s",
                  port->name, detect_s, bond_detect_mode_to_string(s->detect));
    }

    s->miimon_interval = atoi(
        get_port_other_config(port->cfg, "bond-miimon-interval", "200"));
    if (s->miimon_interval < 100) {
        s->miimon_interval = 100;
    }

<<<<<<< HEAD
    s->up_delay = MAX(0, port->cfg->bond_updelay);
    s->down_delay = MAX(0, port->cfg->bond_downdelay);
    s->rebalance_interval = atoi(
        get_port_other_config(port->cfg, "bond-rebalance-interval", "10000"));
    if (s->rebalance_interval < 1000) {
        s->rebalance_interval = 1000;
=======
    s.up_delay = MAX(0, port->cfg->bond_updelay);
    s.down_delay = MAX(0, port->cfg->bond_downdelay);
    s.basis = atoi(get_port_other_config(port->cfg, "bond-hash-basis", "0"));

    s.rebalance_interval = atoi(
        get_port_other_config(port->cfg, "bond-rebalance-interval", "10000"));
    if (s.rebalance_interval < 1000) {
        s.rebalance_interval = 1000;
    }

    s.fake_iface = port->cfg->bond_fake_iface;

    if (!port->bond) {
        port->bond = bond_create(&s);
    } else {
        if (bond_reconfigure(port->bond, &s)) {
            bridge_flush(port->bridge);
        }
    }

    LIST_FOR_EACH (iface, port_elem, &port->ifaces) {
        long long stable_id;

        stable_id = atoll(get_interface_other_config(iface->cfg,
                                                     "bond-stable-id", "0"));

        if (stable_id <= 0 || stable_id >= UINT32_MAX) {
            stable_id = odp_port_to_ofp_port(iface->dp_ifidx);
        }

        bond_slave_register(iface->port->bond, iface, stable_id,
                            iface->netdev);
    }
}

static void
port_send_learning_packets(struct port *port)
{
    struct bridge *br = port->bridge;
    int error, n_packets, n_errors;
    struct mac_entry *e;

    error = n_packets = n_errors = 0;
    LIST_FOR_EACH (e, lru_node, &br->ml->lrus) {
        if (e->port.p != port) {
            int ret = bond_send_learning_packet(port->bond, e->mac, e->vlan);
            if (ret) {
                error = ret;
                n_errors++;
            }
            n_packets++;
        }
>>>>>>> 2db65bf7
    }

    s->fake_iface = port->cfg->bond_fake_iface;
}

/* Interface functions. */

static struct iface *
iface_create(struct port *port, const struct ovsrec_interface *if_cfg)
{
    struct bridge *br = port->bridge;
    struct iface *iface;
    char *name = if_cfg->name;

    iface = xzalloc(sizeof *iface);
    iface->port = port;
    iface->name = xstrdup(name);
    iface->ofp_port = -1;
    iface->tag = tag_create_random();
    iface->netdev = NULL;
    iface->cfg = if_cfg;

    hmap_insert(&br->iface_by_name, &iface->name_node, hash_string(name, 0));

    list_push_back(&port->ifaces, &iface->port_elem);

    VLOG_DBG("attached network device %s to port %s", iface->name, port->name);

    return iface;
}

static void
iface_destroy(struct iface *iface)
{
    if (iface) {
        struct port *port = iface->port;
        struct bridge *br = port->bridge;

        if (br->ofproto && iface->ofp_port >= 0) {
            ofproto_port_unregister(br->ofproto, iface->ofp_port);
        }

        if (iface->ofp_port >= 0) {
            hmap_remove(&br->ifaces, &iface->ofp_port_node);
        }

        list_remove(&iface->port_elem);
        hmap_remove(&br->iface_by_name, &iface->name_node);

        netdev_close(iface->netdev);

        free(iface->name);
        free(iface);
    }
}

static struct iface *
iface_lookup(const struct bridge *br, const char *name)
{
    struct iface *iface;

    HMAP_FOR_EACH_WITH_HASH (iface, name_node, hash_string(name, 0),
                             &br->iface_by_name) {
        if (!strcmp(iface->name, name)) {
            return iface;
        }
    }

    return NULL;
}

static struct iface *
iface_find(const char *name)
{
    const struct bridge *br;

    HMAP_FOR_EACH (br, node, &all_bridges) {
        struct iface *iface = iface_lookup(br, name);

        if (iface) {
            return iface;
        }
    }
    return NULL;
}

static struct iface *
iface_from_ofp_port(const struct bridge *br, uint16_t ofp_port)
{
    struct iface *iface;

    HMAP_FOR_EACH_IN_BUCKET (iface, ofp_port_node,
                             hash_int(ofp_port, 0), &br->ifaces) {
        if (iface->ofp_port == ofp_port) {
            return iface;
        }
    }
    return NULL;
}

/* Set Ethernet address of 'iface', if one is specified in the configuration
 * file. */
static void
iface_set_mac(struct iface *iface)
{
    uint8_t ea[ETH_ADDR_LEN];

    if (!strcmp(iface->type, "internal")
        && iface->cfg->mac && eth_addr_from_string(iface->cfg->mac, ea)) {
        if (iface->ofp_port == OFPP_LOCAL) {
            VLOG_ERR("interface %s: ignoring mac in Interface record "
                     "(use Bridge record to set local port's mac)",
                     iface->name);
        } else if (eth_addr_is_multicast(ea)) {
            VLOG_ERR("interface %s: cannot set MAC to multicast address",
                     iface->name);
        } else {
            int error = netdev_set_etheraddr(iface->netdev, ea);
            if (error) {
                VLOG_ERR("interface %s: setting MAC failed (%s)",
                         iface->name, strerror(error));
            }
        }
    }
}

/* Sets the ofport column of 'if_cfg' to 'ofport'. */
static void
iface_set_ofport(const struct ovsrec_interface *if_cfg, int64_t ofport)
{
    if (if_cfg && !ovsdb_idl_row_is_synthetic(&if_cfg->header_)) {
        ovsrec_interface_set_ofport(if_cfg, &ofport, 1);
    }
}

/* Adds the 'n' key-value pairs in 'keys' in 'values' to 'shash'.
 *
 * The value strings in '*shash' are taken directly from values[], not copied,
 * so the caller should not modify or free them. */
static void
shash_from_ovs_idl_map(char **keys, char **values, size_t n,
                       struct shash *shash)
{
    size_t i;

    shash_init(shash);
    for (i = 0; i < n; i++) {
        shash_add(shash, keys[i], values[i]);
    }
}

/* Creates 'keys' and 'values' arrays from 'shash'.
 *
 * Sets 'keys' and 'values' to heap allocated arrays representing the key-value
 * pairs in 'shash'.  The caller takes ownership of 'keys' and 'values'.  They
 * are populated with with strings taken directly from 'shash' and thus have
 * the same ownership of the key-value pairs in shash.
 */
static void
shash_to_ovs_idl_map(struct shash *shash,
                     char ***keys, char ***values, size_t *n)
{
    size_t i, count;
    char **k, **v;
    struct shash_node *sn;

    count = shash_count(shash);

    k = xmalloc(count * sizeof *k);
    v = xmalloc(count * sizeof *v);

    i = 0;
    SHASH_FOR_EACH(sn, shash) {
        k[i] = sn->name;
        v[i] = sn->data;
        i++;
    }

    *n      = count;
    *keys   = k;
    *values = v;
}

struct iface_delete_queues_cbdata {
    struct netdev *netdev;
    const struct ovsdb_datum *queues;
};

static bool
queue_ids_include(const struct ovsdb_datum *queues, int64_t target)
{
    union ovsdb_atom atom;

    atom.integer = target;
    return ovsdb_datum_find_key(queues, &atom, OVSDB_TYPE_INTEGER) != UINT_MAX;
}

static void
iface_delete_queues(unsigned int queue_id,
                    const struct shash *details OVS_UNUSED, void *cbdata_)
{
    struct iface_delete_queues_cbdata *cbdata = cbdata_;

    if (!queue_ids_include(cbdata->queues, queue_id)) {
        netdev_delete_queue(cbdata->netdev, queue_id);
    }
}

static void
iface_configure_qos(struct iface *iface, const struct ovsrec_qos *qos)
{
    if (!qos || qos->type[0] == '\0' || qos->n_queues < 1) {
        netdev_set_qos(iface->netdev, NULL, NULL);
    } else {
        struct iface_delete_queues_cbdata cbdata;
        struct shash details;
        size_t i;

        /* Configure top-level Qos for 'iface'. */
        shash_from_ovs_idl_map(qos->key_other_config, qos->value_other_config,
                               qos->n_other_config, &details);
        netdev_set_qos(iface->netdev, qos->type, &details);
        shash_destroy(&details);

        /* Deconfigure queues that were deleted. */
        cbdata.netdev = iface->netdev;
        cbdata.queues = ovsrec_qos_get_queues(qos, OVSDB_TYPE_INTEGER,
                                              OVSDB_TYPE_UUID);
        netdev_dump_queues(iface->netdev, iface_delete_queues, &cbdata);

        /* Configure queues for 'iface'. */
        for (i = 0; i < qos->n_queues; i++) {
            const struct ovsrec_queue *queue = qos->value_queues[i];
            unsigned int queue_id = qos->key_queues[i];

            shash_from_ovs_idl_map(queue->key_other_config,
                                   queue->value_other_config,
                                   queue->n_other_config, &details);
            netdev_set_queue(iface->netdev, queue_id, &details);
            shash_destroy(&details);
        }
    }

    netdev_set_policing(iface->netdev,
                        iface->cfg->ingress_policing_rate,
                        iface->cfg->ingress_policing_burst);
}

static void
iface_configure_cfm(struct iface *iface)
{
    size_t i;
    struct cfm cfm;
    uint16_t *remote_mps;
    struct ovsrec_monitor *mon;
    uint8_t maid[CCM_MAID_LEN];

    mon = iface->cfg->monitor;

    if (!mon) {
        ofproto_port_clear_cfm(iface->port->bridge->ofproto, iface->ofp_port);
        return;
    }

    if (!cfm_generate_maid(mon->md_name, mon->ma_name, maid)) {
        VLOG_WARN("interface %s: Failed to generate MAID.", iface->name);
        return;
    }

    cfm.mpid     = mon->mpid;
    cfm.interval = mon->interval ? *mon->interval : 1000;

    memcpy(cfm.maid, maid, sizeof cfm.maid);

    remote_mps = xzalloc(mon->n_remote_mps * sizeof *remote_mps);
    for(i = 0; i < mon->n_remote_mps; i++) {
        remote_mps[i] = mon->remote_mps[i]->mpid;
    }

    ofproto_port_set_cfm(iface->port->bridge->ofproto, iface->ofp_port,
                         &cfm, remote_mps, mon->n_remote_mps);
    free(remote_mps);
}

/* Read carrier or miimon status directly from 'iface''s netdev, according to
 * how 'iface''s port is configured.
 *
 * Returns true if 'iface' is up, false otherwise. */
static bool
iface_get_carrier(const struct iface *iface)
{
    /* XXX */
    return netdev_get_carrier(iface->netdev);
}

/* Returns true if 'iface' is synthetic, that is, if we constructed it locally
 * instead of obtaining it from the database. */
static bool
iface_is_synthetic(const struct iface *iface)
{
    return ovsdb_idl_row_is_synthetic(&iface->cfg->header_);
}

/* Port mirroring. */

static struct mirror *
mirror_find_by_uuid(struct bridge *br, const struct uuid *uuid)
{
    struct mirror *m;

    HMAP_FOR_EACH_IN_BUCKET (m, hmap_node, uuid_hash(uuid), &br->mirrors) {
        if (uuid_equals(uuid, &m->uuid)) {
            return m;
        }
    }
    return NULL;
}

static void
bridge_configure_mirrors(struct bridge *br)
{
    const struct ovsdb_datum *mc;
    unsigned long *flood_vlans;
    struct mirror *m, *next;
    size_t i;

    /* Get rid of deleted mirrors. */
    mc = ovsrec_bridge_get_mirrors(br->cfg, OVSDB_TYPE_UUID);
    HMAP_FOR_EACH_SAFE (m, next, hmap_node, &br->mirrors) {
        union ovsdb_atom atom;

        atom.uuid = m->uuid;
        if (ovsdb_datum_find_key(mc, &atom, OVSDB_TYPE_UUID) == UINT_MAX) {
            mirror_destroy(m);
        }
    }

    /* Add new mirrors and reconfigure existing ones. */
    for (i = 0; i < br->cfg->n_mirrors; i++) {
        const struct ovsrec_mirror *cfg = br->cfg->mirrors[i];
        struct mirror *m = mirror_find_by_uuid(br, &cfg->header_.uuid);
        if (!m) {
            m = mirror_create(br, cfg);
        }
        if (!mirror_configure(m, cfg)) {
            mirror_destroy(m);
        }
    }

    /* Update flooded vlans (for RSPAN). */
    flood_vlans = vlan_bitmap_from_array(br->cfg->flood_vlans,
                                         br->cfg->n_flood_vlans);
    ofproto_set_flood_vlans(br->ofproto, flood_vlans);
    bitmap_free(flood_vlans);
}

static struct mirror *
mirror_create(struct bridge *br, const struct ovsrec_mirror *cfg)
{
    struct mirror *m;

    m = xzalloc(sizeof *m);
    m->uuid = cfg->header_.uuid;
    hmap_insert(&br->mirrors, &m->hmap_node, uuid_hash(&m->uuid));
    m->bridge = br;
    m->name = xstrdup(cfg->name);

    return m;
}

static void
mirror_destroy(struct mirror *m)
{
    if (m) {
        struct bridge *br = m->bridge;

        if (br->ofproto) {
            ofproto_mirror_unregister(br->ofproto, m);
        }

        hmap_remove(&br->mirrors, &m->hmap_node);
        free(m->name);
        free(m);
    }
}

static void
mirror_collect_ports(struct mirror *m,
                     struct ovsrec_port **in_ports, int n_in_ports,
                     void ***out_portsp, size_t *n_out_portsp)
{
    void **out_ports = xmalloc(n_in_ports * sizeof *out_ports);
    size_t n_out_ports = 0;
    size_t i;

    for (i = 0; i < n_in_ports; i++) {
        const char *name = in_ports[i]->name;
        struct port *port = port_lookup(m->bridge, name);
        if (port) {
            out_ports[n_out_ports++] = port;
        } else {
            VLOG_WARN("bridge %s: mirror %s cannot match on nonexistent "
                      "port %s", m->bridge->name, m->name, name);
        }
    }
    *out_portsp = out_ports;
    *n_out_portsp = n_out_ports;
}

static bool
mirror_configure(struct mirror *m, const struct ovsrec_mirror *cfg)
{
    struct ofproto_mirror_settings s;

    /* Set name. */
    if (strcmp(cfg->name, m->name)) {
        free(m->name);
        m->name = xstrdup(cfg->name);
    }
    s.name = m->name;

    /* Get output port or VLAN. */
    if (cfg->output_port) {
        s.out_bundle = port_lookup(m->bridge, cfg->output_port->name);
        if (!s.out_bundle) {
            VLOG_ERR("bridge %s: mirror %s outputs to port not on bridge",
                     m->bridge->name, m->name);
            return false;
        }
        s.out_vlan = UINT16_MAX;

        if (cfg->output_vlan) {
            VLOG_ERR("bridge %s: mirror %s specifies both output port and "
                     "output vlan; ignoring output vlan",
                     m->bridge->name, m->name);
        }
    } else if (cfg->output_vlan) {
        /* The database should prevent invalid VLAN values. */
        s.out_bundle = NULL;
        s.out_vlan = *cfg->output_vlan;
    } else {
        VLOG_ERR("bridge %s: mirror %s does not specify output; ignoring",
                 m->bridge->name, m->name);
        return false;
    }

    /* Get port selection. */
    if (cfg->select_all) {
        size_t n_ports = hmap_count(&m->bridge->ports);
        void **ports = xmalloc(n_ports * sizeof *ports);
        struct port *port;
        size_t i;

        i = 0;
        HMAP_FOR_EACH (port, hmap_node, &m->bridge->ports) {
            ports[i++] = port;
        }

        s.srcs = ports;
        s.n_srcs = n_ports;

        s.dsts = ports;
        s.n_dsts = n_ports;
    } else {
        /* Get ports, dropping ports that don't exist.
         * The IDL ensures that there are no duplicates. */
        mirror_collect_ports(m, cfg->select_src_port, cfg->n_select_src_port,
                             &s.srcs, &s.n_srcs);
        mirror_collect_ports(m, cfg->select_dst_port, cfg->n_select_dst_port,
                             &s.dsts, &s.n_dsts);

    }

    /* Get VLAN selection. */
    s.src_vlans = vlan_bitmap_from_array(cfg->select_vlan, cfg->n_select_vlan);

    /* Configure. */
    ofproto_mirror_register(m->bridge->ofproto, m, &s);

    /* Clean up. */
    if (s.srcs != s.dsts) {
        free(s.dsts);
    }
    free(s.srcs);
    free(s.src_vlans);

    return true;
}<|MERGE_RESOLUTION|>--- conflicted
+++ resolved
@@ -2026,7 +2026,10 @@
     sset_init(&new_ifaces);
     for (i = 0; i < port->cfg->n_interfaces; i++) {
         const char *name = port->cfg->interfaces[i]->name;
-        sset_add(&new_ifaces, name);
+        const char *type = port->cfg->interfaces[i]->name;
+        if (strcmp(type, "null")) {
+            sset_add(&new_ifaces, name);
+        }
     }
 
     /* Get rid of deleted interfaces. */
@@ -2052,74 +2055,34 @@
     shash_init(&new_ifaces);
     for (i = 0; i < port->cfg->n_interfaces; i++) {
         const struct ovsrec_interface *cfg = port->cfg->interfaces[i];
-        if (!shash_add_once(&new_ifaces, cfg->name, cfg)) {
+        if (strcmp(cfg->type, "null")
+            && !shash_add_once(&new_ifaces, cfg->name, cfg)) {
             VLOG_WARN("port %s: %s specified twice as port interface",
                       port->name, cfg->name);
             iface_set_ofport(cfg, -1);
         }
     }
 
-<<<<<<< HEAD
     /* Create new interfaces.
      * Update interface types and 'cfg' members. */
     SHASH_FOR_EACH (node, &new_ifaces) {
         const struct ovsrec_interface *cfg = node->data;
         const char *iface_name = node->name;
-=======
-    /* Add new interfaces and update 'cfg' member of existing ones. */
-    sset_init(&new_ifaces);
-    for (i = 0; i < cfg->n_interfaces; i++) {
-        const struct ovsrec_interface *if_cfg = cfg->interfaces[i];
->>>>>>> 2db65bf7
         struct iface *iface;
-        const char *type;
-
-<<<<<<< HEAD
+
         iface = iface_lookup(port->bridge, iface_name);
         if (!iface) {
             iface = iface_create(port, cfg);
-=======
-        if (!sset_add(&new_ifaces, if_cfg->name)) {
-            VLOG_WARN("port %s: %s specified twice as port interface",
-                      port->name, if_cfg->name);
-            iface_set_ofport(if_cfg, -1);
-            continue;
-        }
-
-        /* Determine interface type.  The local port always has type
-         * "internal".  Other ports take their type from the database and
-         * default to "system" if none is specified. */
-        type = (!strcmp(if_cfg->name, port->bridge->name) ? "internal"
-                : if_cfg->type[0] ? if_cfg->type
-                : "system");
-
-        iface = iface_lookup(port->bridge, if_cfg->name);
-        if (!strcmp(type, "null")) {
-            iface_destroy(iface);
-            continue;
-        } else if (iface) {
-            if (iface->port != port) {
-                VLOG_ERR("bridge %s: %s interface is on multiple ports, "
-                         "removing from %s",
-                         port->bridge->name, if_cfg->name, iface->port->name);
-                continue;
-            }
-            iface->cfg = if_cfg;
->>>>>>> 2db65bf7
         } else {
             iface->cfg = cfg;
         }
 
-<<<<<<< HEAD
         /* Determine interface type.  The local port always has type
          * "internal".  Other ports take their type from the database and
          * default to "system" if none is specified. */
         iface->type = (!strcmp(iface_name, port->bridge->name) ? "internal"
                        : cfg->type[0] ? cfg->type
                        : "system");
-=======
-        iface->type = type;
->>>>>>> 2db65bf7
     }
     shash_destroy(&new_ifaces);
 }
@@ -2184,44 +2147,8 @@
     }
 }
 
-<<<<<<< HEAD
 static struct lacp_settings *
 port_configure_lacp(struct port *port, struct lacp_settings *s)
-=======
-static void
-iface_reconfigure_lacp(struct iface *iface)
-{
-    struct lacp_slave_settings s;
-    int priority, portid, key;
-
-    portid = atoi(get_interface_other_config(iface->cfg, "lacp-port-id", "0"));
-    priority = atoi(get_interface_other_config(iface->cfg,
-                                               "lacp-port-priority", "0"));
-    key = atoi(get_interface_other_config(iface->cfg, "lacp-aggregation-key",
-                                          "0"));
-
-    if (portid <= 0 || portid > UINT16_MAX) {
-        portid = iface->dp_ifidx;
-    }
-
-    if (priority <= 0 || priority > UINT16_MAX) {
-        priority = UINT16_MAX;
-    }
-
-    if (key < 0 || key > UINT16_MAX) {
-        key = 0;
-    }
-
-    s.name = iface->name;
-    s.id = portid;
-    s.priority = priority;
-    s.key = key;
-    lacp_slave_register(iface->port->lacp, iface, &s);
-}
-
-static void
-port_reconfigure_lacp(struct port *port)
->>>>>>> 2db65bf7
 {
     const char *lacp_time;
     long long int custom_time;
@@ -2241,15 +2168,10 @@
                    ? priority
                    : UINT16_MAX - !list_is_short(&port->ifaces));
 
-<<<<<<< HEAD
-    s->strict = !strcmp(get_port_other_config(port->cfg, "lacp-strict",
-                                              "false"),
-                        "true");
-=======
-    s.heartbeat = !strcmp(get_port_other_config(port->cfg,
-                                                "lacp-heartbeat",
-                                                "false"), "true");
->>>>>>> 2db65bf7
+    s->heartbeat = !strcmp(get_port_other_config(port->cfg,
+                                                 "lacp-heartbeat",
+                                                 "false"), "true");
+
 
     lacp_time = get_port_other_config(port->cfg, "lacp-time", "slow");
     custom_time = atoi(lacp_time);
@@ -2270,11 +2192,13 @@
 static void
 iface_configure_lacp(struct iface *iface, struct lacp_slave_settings *s)
 {
-    int priority, portid;
+    int priority, portid, key;
 
     portid = atoi(get_interface_other_config(iface->cfg, "lacp-port-id", "0"));
     priority = atoi(get_interface_other_config(iface->cfg,
                                                "lacp-port-priority", "0"));
+    key = atoi(get_interface_other_config(iface->cfg, "lacp-aggregation-key",
+                                          "0"));
 
     if (portid <= 0 || portid > UINT16_MAX) {
         portid = iface->ofp_port;
@@ -2282,11 +2206,16 @@
 
     if (priority <= 0 || priority > UINT16_MAX) {
         priority = UINT16_MAX;
+    }
+
+    if (key < 0 || key > UINT16_MAX) {
+        key = 0;
     }
 
     s->name = iface->name;
     s->id = portid;
     s->priority = priority;
+    s->key = key;
 }
 
 static void
@@ -2317,67 +2246,13 @@
         s->miimon_interval = 100;
     }
 
-<<<<<<< HEAD
     s->up_delay = MAX(0, port->cfg->bond_updelay);
     s->down_delay = MAX(0, port->cfg->bond_downdelay);
+    s->basis = atoi(get_port_other_config(port->cfg, "bond-hash-basis", "0"));
     s->rebalance_interval = atoi(
         get_port_other_config(port->cfg, "bond-rebalance-interval", "10000"));
     if (s->rebalance_interval < 1000) {
         s->rebalance_interval = 1000;
-=======
-    s.up_delay = MAX(0, port->cfg->bond_updelay);
-    s.down_delay = MAX(0, port->cfg->bond_downdelay);
-    s.basis = atoi(get_port_other_config(port->cfg, "bond-hash-basis", "0"));
-
-    s.rebalance_interval = atoi(
-        get_port_other_config(port->cfg, "bond-rebalance-interval", "10000"));
-    if (s.rebalance_interval < 1000) {
-        s.rebalance_interval = 1000;
-    }
-
-    s.fake_iface = port->cfg->bond_fake_iface;
-
-    if (!port->bond) {
-        port->bond = bond_create(&s);
-    } else {
-        if (bond_reconfigure(port->bond, &s)) {
-            bridge_flush(port->bridge);
-        }
-    }
-
-    LIST_FOR_EACH (iface, port_elem, &port->ifaces) {
-        long long stable_id;
-
-        stable_id = atoll(get_interface_other_config(iface->cfg,
-                                                     "bond-stable-id", "0"));
-
-        if (stable_id <= 0 || stable_id >= UINT32_MAX) {
-            stable_id = odp_port_to_ofp_port(iface->dp_ifidx);
-        }
-
-        bond_slave_register(iface->port->bond, iface, stable_id,
-                            iface->netdev);
-    }
-}
-
-static void
-port_send_learning_packets(struct port *port)
-{
-    struct bridge *br = port->bridge;
-    int error, n_packets, n_errors;
-    struct mac_entry *e;
-
-    error = n_packets = n_errors = 0;
-    LIST_FOR_EACH (e, lru_node, &br->ml->lrus) {
-        if (e->port.p != port) {
-            int ret = bond_send_learning_packet(port->bond, e->mac, e->vlan);
-            if (ret) {
-                error = ret;
-                n_errors++;
-            }
-            n_packets++;
-        }
->>>>>>> 2db65bf7
     }
 
     s->fake_iface = port->cfg->bond_fake_iface;
